--- conflicted
+++ resolved
@@ -39,13 +39,9 @@
 #include <mach/usb.h>
 #include <mach/aemif.h>
 
-<<<<<<< HEAD
+#include "davinci.h"
+
 #define DM644X_EVM_PHY_ID		"davinci_mdio-0:01"
-=======
-#include "davinci.h"
-
-#define DM644X_EVM_PHY_ID		"0:01"
->>>>>>> 6ea96e11
 #define LXT971_PHY_ID	(0x001378e2)
 #define LXT971_PHY_MASK	(0xfffffff0)
 
