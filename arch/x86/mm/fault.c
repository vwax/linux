/*
 *  Copyright (C) 1995  Linus Torvalds
 *  Copyright (C) 2001,2002 Andi Kleen, SuSE Labs.
 */

#include <linux/signal.h>
#include <linux/sched.h>
#include <linux/kernel.h>
#include <linux/errno.h>
#include <linux/string.h>
#include <linux/types.h>
#include <linux/ptrace.h>
#include <linux/mmiotrace.h>
#include <linux/mman.h>
#include <linux/mm.h>
#include <linux/smp.h>
#include <linux/interrupt.h>
#include <linux/init.h>
#include <linux/tty.h>
#include <linux/vt_kern.h>		/* For unblank_screen() */
#include <linux/compiler.h>
#include <linux/highmem.h>
#include <linux/bootmem.h>		/* for max_low_pfn */
#include <linux/vmalloc.h>
#include <linux/module.h>
#include <linux/kprobes.h>
#include <linux/uaccess.h>
#include <linux/kdebug.h>
#include <linux/magic.h>

#include <asm/system.h>
#include <asm/desc.h>
#include <asm/segment.h>
#include <asm/pgalloc.h>
#include <asm/smp.h>
#include <asm/tlbflush.h>
#include <asm/proto.h>
#include <asm-generic/sections.h>
#include <asm/traps.h>

/*
 * Page fault error code bits
 *	bit 0 == 0 means no page found, 1 means protection fault
 *	bit 1 == 0 means read, 1 means write
 *	bit 2 == 0 means kernel, 1 means user-mode
 *	bit 3 == 1 means use of reserved bit detected
 *	bit 4 == 1 means fault was an instruction fetch
 */
#define PF_PROT		(1<<0)
#define PF_WRITE	(1<<1)
#define PF_USER		(1<<2)
#define PF_RSVD		(1<<3)
#define PF_INSTR	(1<<4)

static inline int kmmio_fault(struct pt_regs *regs, unsigned long addr)
{
#ifdef CONFIG_MMIOTRACE
	if (unlikely(is_kmmio_active()))
		if (kmmio_handler(regs, addr) == 1)
			return -1;
#endif
	return 0;
}

static inline int notify_page_fault(struct pt_regs *regs)
{
#ifdef CONFIG_KPROBES
	int ret = 0;

	/* kprobe_running() needs smp_processor_id() */
	if (!user_mode_vm(regs)) {
		preempt_disable();
		if (kprobe_running() && kprobe_fault_handler(regs, 14))
			ret = 1;
		preempt_enable();
	}

	return ret;
#else
	return 0;
#endif
}

/*
 * X86_32
 * Sometimes AMD Athlon/Opteron CPUs report invalid exceptions on prefetch.
 * Check that here and ignore it.
 *
 * X86_64
 * Sometimes the CPU reports invalid exceptions on prefetch.
 * Check that here and ignore it.
 *
 * Opcode checker based on code by Richard Brunner
 */
static int is_prefetch(struct pt_regs *regs, unsigned long error_code,
			unsigned long addr)
{
	unsigned char *instr;
	int scan_more = 1;
	int prefetch = 0;
	unsigned char *max_instr;

	/*
	 * If it was a exec (instruction fetch) fault on NX page, then
	 * do not ignore the fault:
	 */
	if (error_code & PF_INSTR)
		return 0;

	instr = (unsigned char *)convert_ip_to_linear(current, regs);
	max_instr = instr + 15;

	if (user_mode(regs) && instr >= (unsigned char *)TASK_SIZE)
		return 0;

	while (scan_more && instr < max_instr) {
		unsigned char opcode;
		unsigned char instr_hi;
		unsigned char instr_lo;

		if (probe_kernel_address(instr, opcode))
			break;

		instr_hi = opcode & 0xf0;
		instr_lo = opcode & 0x0f;
		instr++;

		switch (instr_hi) {
		case 0x20:
		case 0x30:
			/*
			 * Values 0x26,0x2E,0x36,0x3E are valid x86 prefixes.
			 * In X86_64 long mode, the CPU will signal invalid
			 * opcode if some of these prefixes are present so
			 * X86_64 will never get here anyway
			 */
			scan_more = ((instr_lo & 7) == 0x6);
			break;
#ifdef CONFIG_X86_64
		case 0x40:
			/*
			 * In AMD64 long mode 0x40..0x4F are valid REX prefixes
			 * Need to figure out under what instruction mode the
			 * instruction was issued. Could check the LDT for lm,
			 * but for now it's good enough to assume that long
			 * mode only uses well known segments or kernel.
			 */
			scan_more = (!user_mode(regs)) || (regs->cs == __USER_CS);
			break;
#endif
		case 0x60:
			/* 0x64 thru 0x67 are valid prefixes in all modes. */
			scan_more = (instr_lo & 0xC) == 0x4;
			break;
		case 0xF0:
			/* 0xF0, 0xF2, 0xF3 are valid prefixes in all modes. */
			scan_more = !instr_lo || (instr_lo>>1) == 1;
			break;
		case 0x00:
			/* Prefetch instruction is 0x0F0D or 0x0F18 */
			scan_more = 0;

			if (probe_kernel_address(instr, opcode))
				break;
			prefetch = (instr_lo == 0xF) &&
				(opcode == 0x0D || opcode == 0x18);
			break;
		default:
			scan_more = 0;
			break;
		}
	}
	return prefetch;
}

static void force_sig_info_fault(int si_signo, int si_code,
	unsigned long address, struct task_struct *tsk)
{
	siginfo_t info;

	info.si_signo = si_signo;
	info.si_errno = 0;
	info.si_code = si_code;
	info.si_addr = (void __user *)address;
	force_sig_info(si_signo, &info, tsk);
}

#ifdef CONFIG_X86_64
static int bad_address(void *p)
{
	unsigned long dummy;
	return probe_kernel_address((unsigned long *)p, dummy);
}
#endif

static void dump_pagetable(unsigned long address)
{
#ifdef CONFIG_X86_32
	__typeof__(pte_val(__pte(0))) page;

	page = read_cr3();
	page = ((__typeof__(page) *) __va(page))[address >> PGDIR_SHIFT];
#ifdef CONFIG_X86_PAE
	printk("*pdpt = %016Lx ", page);
	if ((page >> PAGE_SHIFT) < max_low_pfn
	    && page & _PAGE_PRESENT) {
		page &= PAGE_MASK;
		page = ((__typeof__(page) *) __va(page))[(address >> PMD_SHIFT)
		                                         & (PTRS_PER_PMD - 1)];
		printk(KERN_CONT "*pde = %016Lx ", page);
		page &= ~_PAGE_NX;
	}
#else
	printk("*pde = %08lx ", page);
#endif

	/*
	 * We must not directly access the pte in the highpte
	 * case if the page table is located in highmem.
	 * And let's rather not kmap-atomic the pte, just in case
	 * it's allocated already.
	 */
	if ((page >> PAGE_SHIFT) < max_low_pfn
	    && (page & _PAGE_PRESENT)
	    && !(page & _PAGE_PSE)) {
		page &= PAGE_MASK;
		page = ((__typeof__(page) *) __va(page))[(address >> PAGE_SHIFT)
		                                         & (PTRS_PER_PTE - 1)];
		printk("*pte = %0*Lx ", sizeof(page)*2, (u64)page);
	}

	printk("\n");
#else /* CONFIG_X86_64 */
	pgd_t *pgd;
	pud_t *pud;
	pmd_t *pmd;
	pte_t *pte;

	pgd = (pgd_t *)read_cr3();

	pgd = __va((unsigned long)pgd & PHYSICAL_PAGE_MASK);
	pgd += pgd_index(address);
	if (bad_address(pgd)) goto bad;
	printk("PGD %lx ", pgd_val(*pgd));
	if (!pgd_present(*pgd)) goto ret;

	pud = pud_offset(pgd, address);
	if (bad_address(pud)) goto bad;
	printk("PUD %lx ", pud_val(*pud));
	if (!pud_present(*pud) || pud_large(*pud))
		goto ret;

	pmd = pmd_offset(pud, address);
	if (bad_address(pmd)) goto bad;
	printk("PMD %lx ", pmd_val(*pmd));
	if (!pmd_present(*pmd) || pmd_large(*pmd)) goto ret;

	pte = pte_offset_kernel(pmd, address);
	if (bad_address(pte)) goto bad;
	printk("PTE %lx", pte_val(*pte));
ret:
	printk("\n");
	return;
bad:
	printk("BAD\n");
#endif
}

#ifdef CONFIG_X86_32
static inline pmd_t *vmalloc_sync_one(pgd_t *pgd, unsigned long address)
{
	unsigned index = pgd_index(address);
	pgd_t *pgd_k;
	pud_t *pud, *pud_k;
	pmd_t *pmd, *pmd_k;

	pgd += index;
	pgd_k = init_mm.pgd + index;

	if (!pgd_present(*pgd_k))
		return NULL;

	/*
	 * set_pgd(pgd, *pgd_k); here would be useless on PAE
	 * and redundant with the set_pmd() on non-PAE. As would
	 * set_pud.
	 */

	pud = pud_offset(pgd, address);
	pud_k = pud_offset(pgd_k, address);
	if (!pud_present(*pud_k))
		return NULL;

	pmd = pmd_offset(pud, address);
	pmd_k = pmd_offset(pud_k, address);
	if (!pmd_present(*pmd_k))
		return NULL;
	if (!pmd_present(*pmd)) {
		set_pmd(pmd, *pmd_k);
		arch_flush_lazy_mmu_mode();
	} else
		BUG_ON(pmd_page(*pmd) != pmd_page(*pmd_k));
	return pmd_k;
}
#endif

#ifdef CONFIG_X86_64
static const char errata93_warning[] =
KERN_ERR "******* Your BIOS seems to not contain a fix for K8 errata #93\n"
KERN_ERR "******* Working around it, but it may cause SEGVs or burn power.\n"
KERN_ERR "******* Please consider a BIOS update.\n"
KERN_ERR "******* Disabling USB legacy in the BIOS may also help.\n";
#endif

/* Workaround for K8 erratum #93 & buggy BIOS.
   BIOS SMM functions are required to use a specific workaround
   to avoid corruption of the 64bit RIP register on C stepping K8.
   A lot of BIOS that didn't get tested properly miss this.
   The OS sees this as a page fault with the upper 32bits of RIP cleared.
   Try to work around it here.
   Note we only handle faults in kernel here.
   Does nothing for X86_32
 */
static int is_errata93(struct pt_regs *regs, unsigned long address)
{
#ifdef CONFIG_X86_64
	static int warned;
	if (address != regs->ip)
		return 0;
	if ((address >> 32) != 0)
		return 0;
	address |= 0xffffffffUL << 32;
	if ((address >= (u64)_stext && address <= (u64)_etext) ||
	    (address >= MODULES_VADDR && address <= MODULES_END)) {
		if (!warned) {
			printk(errata93_warning);
			warned = 1;
		}
		regs->ip = address;
		return 1;
	}
#endif
	return 0;
}

/*
 * Work around K8 erratum #100 K8 in compat mode occasionally jumps to illegal
 * addresses >4GB.  We catch this in the page fault handler because these
 * addresses are not reachable. Just detect this case and return.  Any code
 * segment in LDT is compatibility mode.
 */
static int is_errata100(struct pt_regs *regs, unsigned long address)
{
#ifdef CONFIG_X86_64
	if ((regs->cs == __USER32_CS || (regs->cs & (1<<2))) &&
	    (address >> 32))
		return 1;
#endif
	return 0;
}

static int is_f00f_bug(struct pt_regs *regs, unsigned long address)
{
#ifdef CONFIG_X86_F00F_BUG
	unsigned long nr;
	/*
	 * Pentium F0 0F C7 C8 bug workaround.
	 */
	if (boot_cpu_data.f00f_bug) {
		nr = (address - idt_descr.address) >> 3;

		if (nr == 6) {
			do_invalid_op(regs, 0);
			return 1;
		}
	}
#endif
	return 0;
}

static void show_fault_oops(struct pt_regs *regs, unsigned long error_code,
			    unsigned long address)
{
#ifdef CONFIG_X86_32
	if (!oops_may_print())
		return;
#endif

#ifdef CONFIG_X86_PAE
	if (error_code & PF_INSTR) {
		unsigned int level;
		pte_t *pte = lookup_address(address, &level);

		if (pte && pte_present(*pte) && !pte_exec(*pte))
			printk(KERN_CRIT "kernel tried to execute "
				"NX-protected page - exploit attempt? "
				"(uid: %d)\n", current_uid());
	}
#endif

	printk(KERN_ALERT "BUG: unable to handle kernel ");
	if (address < PAGE_SIZE)
		printk(KERN_CONT "NULL pointer dereference");
	else
		printk(KERN_CONT "paging request");
	printk(KERN_CONT " at %p\n", (void *) address);
	printk(KERN_ALERT "IP:");
	printk_address(regs->ip, 1);
	dump_pagetable(address);
}

#ifdef CONFIG_X86_64
static noinline void pgtable_bad(struct pt_regs *regs,
			 unsigned long error_code, unsigned long address)
{
	unsigned long flags = oops_begin();
	int sig = SIGKILL;
	struct task_struct *tsk = current;

	printk(KERN_ALERT "%s: Corrupted page table at address %lx\n",
	       tsk->comm, address);
	dump_pagetable(address);
	tsk = current;
	tsk->thread.cr2 = address;
	tsk->thread.trap_no = 14;
	tsk->thread.error_code = error_code;
	if (__die("Bad pagetable", regs, error_code))
		sig = 0;
	oops_end(flags, regs, sig);
}
#endif

static noinline void no_context(struct pt_regs *regs,
			unsigned long error_code, unsigned long address)
{
	struct task_struct *tsk = current;
	unsigned long *stackend;

#ifdef CONFIG_X86_64
	unsigned long flags;
	int sig;
#endif

	/* Are we prepared to handle this kernel fault?  */
	if (fixup_exception(regs))
		return;

	/*
	 * X86_32
	 * Valid to do another page fault here, because if this fault
	 * had been triggered by is_prefetch fixup_exception would have
	 * handled it.
	 *
	 * X86_64
	 * Hall of shame of CPU/BIOS bugs.
	 */
	if (is_prefetch(regs, error_code, address))
		return;

	if (is_errata93(regs, address))
		return;

	/*
	 * Oops. The kernel tried to access some bad page. We'll have to
	 * terminate things with extreme prejudice.
	 */
#ifdef CONFIG_X86_32
	bust_spinlocks(1);
#else
	flags = oops_begin();
#endif

	show_fault_oops(regs, error_code, address);

 	stackend = end_of_stack(tsk);
	if (*stackend != STACK_END_MAGIC)
		printk(KERN_ALERT "Thread overran stack, or stack corrupted\n");

	tsk->thread.cr2 = address;
	tsk->thread.trap_no = 14;
	tsk->thread.error_code = error_code;

#ifdef CONFIG_X86_32
	die("Oops", regs, error_code);
	bust_spinlocks(0);
	do_exit(SIGKILL);
#else
	sig = SIGKILL;
	if (__die("Oops", regs, error_code))
		sig = 0;
	/* Executive summary in case the body of the oops scrolled away */
	printk(KERN_EMERG "CR2: %016lx\n", address);
	oops_end(flags, regs, sig);
#endif
}

static void __bad_area_nosemaphore(struct pt_regs *regs,
			unsigned long error_code, unsigned long address,
			int si_code)
{
	struct task_struct *tsk = current;

	/* User mode accesses just cause a SIGSEGV */
	if (error_code & PF_USER) {
		/*
		 * It's possible to have interrupts off here.
		 */
		local_irq_enable();

		/*
		 * Valid to do another page fault here because this one came
		 * from user space.
		 */
		if (is_prefetch(regs, error_code, address))
			return;

		if (is_errata100(regs, address))
			return;

		if (show_unhandled_signals && unhandled_signal(tsk, SIGSEGV) &&
		    printk_ratelimit()) {
			printk(
			"%s%s[%d]: segfault at %lx ip %p sp %p error %lx",
			task_pid_nr(tsk) > 1 ? KERN_INFO : KERN_EMERG,
			tsk->comm, task_pid_nr(tsk), address,
			(void *) regs->ip, (void *) regs->sp, error_code);
			print_vma_addr(" in ", regs->ip);
			printk("\n");
		}

		tsk->thread.cr2 = address;
		/* Kernel addresses are always protection faults */
		tsk->thread.error_code = error_code | (address >= TASK_SIZE);
		tsk->thread.trap_no = 14;
		force_sig_info_fault(SIGSEGV, si_code, address, tsk);
		return;
	}

	if (is_f00f_bug(regs, address))
		return;

	no_context(regs, error_code, address);
}

static noinline void bad_area_nosemaphore(struct pt_regs *regs,
			unsigned long error_code, unsigned long address)
{
	__bad_area_nosemaphore(regs, error_code, address, SEGV_MAPERR);
}

static void __bad_area(struct pt_regs *regs,
			unsigned long error_code, unsigned long address,
			int si_code)
{
	struct mm_struct *mm = current->mm;

	/*
	 * Something tried to access memory that isn't in our memory map..
	 * Fix it, but check if it's kernel or user first..
	 */
	up_read(&mm->mmap_sem);

	__bad_area_nosemaphore(regs, error_code, address, si_code);
}

static noinline void bad_area(struct pt_regs *regs,
			unsigned long error_code, unsigned long address)
{
	__bad_area(regs, error_code, address, SEGV_MAPERR);
}

static noinline void bad_area_access_error(struct pt_regs *regs,
			unsigned long error_code, unsigned long address)
{
	__bad_area(regs, error_code, address, SEGV_ACCERR);
}

/* TODO: fixup for "mm-invoke-oom-killer-from-page-fault.patch" */
static void out_of_memory(struct pt_regs *regs,
			unsigned long error_code, unsigned long address)
{
	/*
	 * We ran out of memory, call the OOM killer, and return the userspace
	 * (which will retry the fault, or kill us if we got oom-killed).
	 */
	up_read(&current->mm->mmap_sem);
	pagefault_out_of_memory();
}

static void do_sigbus(struct pt_regs *regs,
			unsigned long error_code, unsigned long address)
{
	struct task_struct *tsk = current;
	struct mm_struct *mm = tsk->mm;

	up_read(&mm->mmap_sem);

	/* Kernel mode? Handle exceptions or die */
	if (!(error_code & PF_USER))
		no_context(regs, error_code, address);
#ifdef CONFIG_X86_32
	/* User space => ok to do another page fault */
	if (is_prefetch(regs, error_code, address))
		return;
#endif
	tsk->thread.cr2 = address;
	tsk->thread.error_code = error_code;
	tsk->thread.trap_no = 14;
	force_sig_info_fault(SIGBUS, BUS_ADRERR, address, tsk);
}

static noinline void mm_fault_error(struct pt_regs *regs,
		unsigned long error_code, unsigned long address, unsigned int fault)
{
	if (fault & VM_FAULT_OOM)
		out_of_memory(regs, error_code, address);
	else if (fault & VM_FAULT_SIGBUS)
		do_sigbus(regs, error_code, address);
	else
		BUG();
}

static int spurious_fault_check(unsigned long error_code, pte_t *pte)
{
	if ((error_code & PF_WRITE) && !pte_write(*pte))
		return 0;
	if ((error_code & PF_INSTR) && !pte_exec(*pte))
		return 0;

	return 1;
}

/*
 * Handle a spurious fault caused by a stale TLB entry.  This allows
 * us to lazily refresh the TLB when increasing the permissions of a
 * kernel page (RO -> RW or NX -> X).  Doing it eagerly is very
 * expensive since that implies doing a full cross-processor TLB
 * flush, even if no stale TLB entries exist on other processors.
 * There are no security implications to leaving a stale TLB when
 * increasing the permissions on a page.
 */
static noinline int spurious_fault(unsigned long error_code,
				unsigned long address)
{
	pgd_t *pgd;
	pud_t *pud;
	pmd_t *pmd;
	pte_t *pte;

	/* Reserved-bit violation or user access to kernel space? */
	if (error_code & (PF_USER | PF_RSVD))
		return 0;

	pgd = init_mm.pgd + pgd_index(address);
	if (!pgd_present(*pgd))
		return 0;

	pud = pud_offset(pgd, address);
	if (!pud_present(*pud))
		return 0;

	if (pud_large(*pud))
		return spurious_fault_check(error_code, (pte_t *) pud);

	pmd = pmd_offset(pud, address);
	if (!pmd_present(*pmd))
		return 0;

	if (pmd_large(*pmd))
		return spurious_fault_check(error_code, (pte_t *) pmd);

	pte = pte_offset_kernel(pmd, address);
	if (!pte_present(*pte))
		return 0;

	return spurious_fault_check(error_code, pte);
}

/*
 * X86_32
 * Handle a fault on the vmalloc or module mapping area
 *
 * X86_64
 * Handle a fault on the vmalloc area
 *
 * This assumes no large pages in there.
 */
static noinline int vmalloc_fault(unsigned long address)
{
#ifdef CONFIG_X86_32
	unsigned long pgd_paddr;
	pmd_t *pmd_k;
	pte_t *pte_k;

	/* Make sure we are in vmalloc area */
	if (!(address >= VMALLOC_START && address < VMALLOC_END))
		return -1;

	/*
	 * Synchronize this task's top level page-table
	 * with the 'reference' page table.
	 *
	 * Do _not_ use "current" here. We might be inside
	 * an interrupt in the middle of a task switch..
	 */
	pgd_paddr = read_cr3();
	pmd_k = vmalloc_sync_one(__va(pgd_paddr), address);
	if (!pmd_k)
		return -1;
	pte_k = pte_offset_kernel(pmd_k, address);
	if (!pte_present(*pte_k))
		return -1;
	return 0;
#else
	pgd_t *pgd, *pgd_ref;
	pud_t *pud, *pud_ref;
	pmd_t *pmd, *pmd_ref;
	pte_t *pte, *pte_ref;

	/* Make sure we are in vmalloc area */
	if (!(address >= VMALLOC_START && address < VMALLOC_END))
		return -1;

	/* Copy kernel mappings over when needed. This can also
	   happen within a race in page table update. In the later
	   case just flush. */

	pgd = pgd_offset(current->active_mm, address);
	pgd_ref = pgd_offset_k(address);
	if (pgd_none(*pgd_ref))
		return -1;
	if (pgd_none(*pgd))
		set_pgd(pgd, *pgd_ref);
	else
		BUG_ON(pgd_page_vaddr(*pgd) != pgd_page_vaddr(*pgd_ref));

	/* Below here mismatches are bugs because these lower tables
	   are shared */

	pud = pud_offset(pgd, address);
	pud_ref = pud_offset(pgd_ref, address);
	if (pud_none(*pud_ref))
		return -1;
	if (pud_none(*pud) || pud_page_vaddr(*pud) != pud_page_vaddr(*pud_ref))
		BUG();
	pmd = pmd_offset(pud, address);
	pmd_ref = pmd_offset(pud_ref, address);
	if (pmd_none(*pmd_ref))
		return -1;
	if (pmd_none(*pmd) || pmd_page(*pmd) != pmd_page(*pmd_ref))
		BUG();
	pte_ref = pte_offset_kernel(pmd_ref, address);
	if (!pte_present(*pte_ref))
		return -1;
	pte = pte_offset_kernel(pmd, address);
	/* Don't use pte_page here, because the mappings can point
	   outside mem_map, and the NUMA hash lookup cannot handle
	   that. */
	if (!pte_present(*pte) || pte_pfn(*pte) != pte_pfn(*pte_ref))
		BUG();
	return 0;
#endif
}

int show_unhandled_signals = 1;

static inline int access_error(unsigned long error_code, int write,
				struct vm_area_struct *vma)
{
	if (write) {
		/* write, present and write, not present */
		if (unlikely(!(vma->vm_flags & VM_WRITE)))
			return 1;
	} else if (unlikely(error_code & PF_PROT)) {
		/* read, present */
		return 1;
	} else {
		/* read, not present */
		if (unlikely(!(vma->vm_flags & (VM_READ | VM_EXEC | VM_WRITE))))
			return 1;
	}

	return 0;
}

/*
 * This routine handles page faults.  It determines the address,
 * and the problem, and then passes it off to one of the appropriate
 * routines.
 */
#ifdef CONFIG_X86_64
asmlinkage
#endif
void __kprobes do_page_fault(struct pt_regs *regs, unsigned long error_code)
{
	unsigned long address;
	struct task_struct *tsk;
	struct mm_struct *mm;
	struct vm_area_struct *vma;
	int write;
	int fault;

	tsk = current;
	mm = tsk->mm;
	prefetchw(&mm->mmap_sem);

	/* get the address */
	address = read_cr2();

<<<<<<< HEAD
	si_code = SEGV_MAPERR;

=======
	if (unlikely(notify_page_fault(regs)))
		return;
>>>>>>> e4d04071
	if (unlikely(kmmio_fault(regs, address)))
		return;

	/*
	 * We fault-in kernel-space virtual memory on-demand. The
	 * 'reference' page table is init_mm.pgd.
	 *
	 * NOTE! We MUST NOT take any locks for this case. We may
	 * be in an interrupt or a critical region, and should
	 * only copy the information from the master page table,
	 * nothing more.
	 *
	 * This verifies that the fault happens in kernel space
	 * (error_code & 4) == 0, and that the fault was not a
	 * protection error (error_code & 9) == 0.
	 */
#ifdef CONFIG_X86_32
	if (unlikely(address >= TASK_SIZE)) {
#else
	if (unlikely(address >= TASK_SIZE64)) {
#endif
		if (!(error_code & (PF_RSVD|PF_USER|PF_PROT)) &&
		    vmalloc_fault(address) >= 0)
			return;

		/* Can handle a stale RO->RW TLB */
		if (spurious_fault(error_code, address))
			return;

		/* kprobes don't want to hook the spurious faults. */
		if (notify_page_fault(regs))
			return;
		/*
		 * Don't take the mm semaphore here. If we fixup a prefetch
		 * fault we could otherwise deadlock.
		 */
		bad_area_nosemaphore(regs, error_code, address);
		return;
	}

<<<<<<< HEAD
	/* kprobes don't want to hook the spurious faults. */
	if (notify_page_fault(regs))
		return;

=======
>>>>>>> e4d04071
	/*
	 * It's safe to allow irq's after cr2 has been saved and the
	 * vmalloc fault has been handled.
	 *
	 * User-mode registers count as a user access even for any
	 * potential system fault or CPU buglet.
	 */
	if (user_mode_vm(regs)) {
		local_irq_enable();
		error_code |= PF_USER;
	} else if (regs->flags & X86_EFLAGS_IF)
		local_irq_enable();

#ifdef CONFIG_X86_64
	if (unlikely(error_code & PF_RSVD))
		pgtable_bad(regs, error_code, address);
#endif

	/*
	 * If we're in an interrupt, have no user context or are running in an
	 * atomic region then we must not take the fault.
	 */
	if (unlikely(in_atomic() || !mm)) {
		bad_area_nosemaphore(regs, error_code, address);
		return;
	}

	/*
	 * When running in the kernel we expect faults to occur only to
	 * addresses in user space.  All other faults represent errors in the
	 * kernel and should generate an OOPS.  Unfortunately, in the case of an
	 * erroneous fault occurring in a code path which already holds mmap_sem
	 * we will deadlock attempting to validate the fault against the
	 * address space.  Luckily the kernel only validly references user
	 * space from well defined areas of code, which are listed in the
	 * exceptions table.
	 *
	 * As the vast majority of faults will be valid we will only perform
	 * the source reference check when there is a possibility of a deadlock.
	 * Attempt to lock the address space, if we cannot we then validate the
	 * source.  If this is invalid we can skip the address space check,
	 * thus avoiding the deadlock.
	 */
	if (unlikely(!down_read_trylock(&mm->mmap_sem))) {
		if ((error_code & PF_USER) == 0 &&
		    !search_exception_tables(regs->ip)) {
			bad_area_nosemaphore(regs, error_code, address);
			return;
		}
		down_read(&mm->mmap_sem);
	}

	vma = find_vma(mm, address);
	if (unlikely(!vma)) {
		bad_area(regs, error_code, address);
		return;
	}
	if (likely(vma->vm_start <= address))
		goto good_area;
	if (unlikely(!(vma->vm_flags & VM_GROWSDOWN))) {
		bad_area(regs, error_code, address);
		return;
	}
	if (error_code & PF_USER) {
		/*
		 * Accessing the stack below %sp is always a bug.
		 * The large cushion allows instructions like enter
		 * and pusha to work.  ("enter $65535,$31" pushes
		 * 32 pointers and then decrements %sp by 65535.)
		 */
		if (unlikely(address + 65536 + 32 * sizeof(unsigned long) < regs->sp)) {
			bad_area(regs, error_code, address);
			return;
		}
	}
	if (unlikely(expand_stack(vma, address))) {
		bad_area(regs, error_code, address);
		return;
	}

	/*
	 * Ok, we have a good vm_area for this memory access, so
	 * we can handle it..
	 */
good_area:
	write = error_code & PF_WRITE;
	if (unlikely(access_error(error_code, write, vma))) {
		bad_area_access_error(regs, error_code, address);
		return;
	}

	/*
	 * If for any reason at all we couldn't handle the fault,
	 * make sure we exit gracefully rather than endlessly redo
	 * the fault.
	 */
	fault = handle_mm_fault(mm, vma, address, write);
	if (unlikely(fault & VM_FAULT_ERROR)) {
		mm_fault_error(regs, error_code, address, fault);
		return;
	}
	if (fault & VM_FAULT_MAJOR)
		tsk->maj_flt++;
	else
		tsk->min_flt++;

#ifdef CONFIG_X86_32
	/*
	 * Did it hit the DOS screen memory VA from vm86 mode?
	 */
	if (v8086_mode(regs)) {
		unsigned long bit = (address - 0xA0000) >> PAGE_SHIFT;
		if (bit < 32)
			tsk->thread.screen_bitmap |= 1 << bit;
	}
#endif
	up_read(&mm->mmap_sem);
}

DEFINE_SPINLOCK(pgd_lock);
LIST_HEAD(pgd_list);

void vmalloc_sync_all(void)
{
	unsigned long address;

#ifdef CONFIG_X86_32
	if (SHARED_KERNEL_PMD)
		return;

	for (address = VMALLOC_START & PMD_MASK;
	     address >= TASK_SIZE && address < FIXADDR_TOP;
	     address += PMD_SIZE) {
		unsigned long flags;
		struct page *page;

		spin_lock_irqsave(&pgd_lock, flags);
		list_for_each_entry(page, &pgd_list, lru) {
			if (!vmalloc_sync_one(page_address(page),
					      address))
				break;
		}
		spin_unlock_irqrestore(&pgd_lock, flags);
	}
#else /* CONFIG_X86_64 */
	for (address = VMALLOC_START & PGDIR_MASK; address <= VMALLOC_END;
	     address += PGDIR_SIZE) {
		const pgd_t *pgd_ref = pgd_offset_k(address);
		unsigned long flags;
		struct page *page;

		if (pgd_none(*pgd_ref))
			continue;
		spin_lock_irqsave(&pgd_lock, flags);
		list_for_each_entry(page, &pgd_list, lru) {
			pgd_t *pgd;
			pgd = (pgd_t *)page_address(page) + pgd_index(address);
			if (pgd_none(*pgd))
				set_pgd(pgd, *pgd_ref);
			else
				BUG_ON(pgd_page_vaddr(*pgd) != pgd_page_vaddr(*pgd_ref));
		}
		spin_unlock_irqrestore(&pgd_lock, flags);
	}
#endif
}<|MERGE_RESOLUTION|>--- conflicted
+++ resolved
@@ -807,13 +807,7 @@
 	/* get the address */
 	address = read_cr2();
 
-<<<<<<< HEAD
-	si_code = SEGV_MAPERR;
-
-=======
 	if (unlikely(notify_page_fault(regs)))
-		return;
->>>>>>> e4d04071
 	if (unlikely(kmmio_fault(regs, address)))
 		return;
 
@@ -854,13 +848,9 @@
 		return;
 	}
 
-<<<<<<< HEAD
 	/* kprobes don't want to hook the spurious faults. */
 	if (notify_page_fault(regs))
 		return;
-
-=======
->>>>>>> e4d04071
 	/*
 	 * It's safe to allow irq's after cr2 has been saved and the
 	 * vmalloc fault has been handled.
