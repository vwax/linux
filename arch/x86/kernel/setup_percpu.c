--- conflicted
+++ resolved
@@ -135,11 +135,7 @@
 
 static void __init pcpu_fc_free(void *ptr, size_t size)
 {
-<<<<<<< HEAD
-	memblock_free_ptr(ptr, size);
-=======
 	memblock_free(ptr, size);
->>>>>>> df0cc57e
 }
 
 static int __init pcpu_cpu_distance(unsigned int from, unsigned int to)
