--- conflicted
+++ resolved
@@ -257,11 +257,6 @@
 		.flags = FLAG_SOF | FLAG_SOF_ONLY_IF_DMIC_OR_SOUNDWIRE,
 		.device = 0x02c8,
 	},
-	{
-		.flags = FLAG_SOF,
-		.device = 0x02c8,
-		.codec_hid = "ESSX8336",
-	},
 /* Cometlake-H */
 	{
 		.flags = FLAG_SOF,
@@ -291,11 +286,6 @@
 		.flags = FLAG_SOF | FLAG_SOF_ONLY_IF_DMIC_OR_SOUNDWIRE,
 		.device = 0x06c8,
 	},
-		{
-		.flags = FLAG_SOF,
-		.device = 0x06c8,
-		.codec_hid = "ESSX8336",
-	},
 #endif
 
 /* Icelake */
@@ -319,19 +309,11 @@
 	},
 #endif
 
-<<<<<<< HEAD
-/* JasperLake */
-=======
 /* Jasper Lake */
->>>>>>> 754e0b0e
 #if IS_ENABLED(CONFIG_SND_SOC_SOF_JASPERLAKE)
 	{
 		.flags = FLAG_SOF,
 		.device = 0x4dc8,
-<<<<<<< HEAD
-		.codec_hid = "ESSX8336",
-	},
-=======
 		.dmi_table = (const struct dmi_system_id []) {
 			{
 				.ident = "Google Chromebooks",
@@ -351,7 +333,6 @@
 		.flags = FLAG_SOF | FLAG_SOF_ONLY_IF_DMIC,
 		.device = 0x4dc8,
 	},
->>>>>>> 754e0b0e
 #endif
 
 /* Tigerlake */
@@ -381,11 +362,6 @@
 	{
 		.flags = FLAG_SOF | FLAG_SOF_ONLY_IF_DMIC_OR_SOUNDWIRE,
 		.device = 0x43c8,
-	},
-	{
-		.flags = FLAG_SOF,
-		.device = 0xa0c8,
-		.codec_hid = "ESSX8336",
 	},
 #endif
 
