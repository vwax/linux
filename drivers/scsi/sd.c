--- conflicted
+++ resolved
@@ -110,11 +110,7 @@
 static void sd_shutdown(struct device *);
 static int sd_suspend_system(struct device *);
 static int sd_suspend_runtime(struct device *);
-<<<<<<< HEAD
-static int sd_resume(struct device *);
-=======
 static int sd_resume_system(struct device *);
->>>>>>> df0cc57e
 static int sd_resume_runtime(struct device *);
 static void sd_rescan(struct device *);
 static blk_status_t sd_init_command(struct scsi_cmnd *SCpnt);
@@ -1761,8 +1757,6 @@
 	sd_revalidate_disk(sdkp->disk);
 }
 
-<<<<<<< HEAD
-=======
 static int sd_get_unique_id(struct gendisk *disk, u8 id[16],
 		enum blk_unique_id type)
 {
@@ -1801,7 +1795,6 @@
 	return ret;
 }
 
->>>>>>> df0cc57e
 static char sd_pr_type(enum pr_type type)
 {
 	switch (type) {
@@ -3824,8 +3817,6 @@
 	return ret;
 }
 
-<<<<<<< HEAD
-=======
 static int sd_resume_system(struct device *dev)
 {
 	if (pm_runtime_suspended(dev))
@@ -3834,7 +3825,6 @@
 	return sd_resume(dev);
 }
 
->>>>>>> df0cc57e
 static int sd_resume_runtime(struct device *dev)
 {
 	struct scsi_disk *sdkp = dev_get_drvdata(dev);
