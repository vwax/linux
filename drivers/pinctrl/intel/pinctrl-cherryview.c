--- conflicted
+++ resolved
@@ -1548,8 +1548,6 @@
 		},
 	},
 	{
-<<<<<<< HEAD
-=======
 		.ident = "HP Chromebook 11 G5 (Setzer)",
 		.matches = {
 			DMI_MATCH(DMI_SYS_VENDOR, "HP"),
@@ -1557,7 +1555,6 @@
 		},
 	},
 	{
->>>>>>> a2054256
 		.ident = "Acer Chromebook R11 (Cyan)",
 		.matches = {
 			DMI_MATCH(DMI_SYS_VENDOR, "GOOGLE"),
