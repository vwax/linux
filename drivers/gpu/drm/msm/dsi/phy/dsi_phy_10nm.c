--- conflicted
+++ resolved
@@ -432,10 +432,7 @@
 	pll_freq += div_u64(tmp64, multiplier);
 
 	vco_rate = pll_freq;
-<<<<<<< HEAD
-=======
 	pll_10nm->vco_current_rate = vco_rate;
->>>>>>> 8e0eb2fb
 
 	DBG("DSI PLL%d returning vco rate = %lu, dec = %x, frac = %x",
 	    pll_10nm->phy->id, (unsigned long)vco_rate, dec, frac);
