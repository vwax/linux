--- conflicted
+++ resolved
@@ -313,11 +313,7 @@
 	hdr = (const struct common_firmware_header *)adev->vce.fw->data;
 	offset = le32_to_cpu(hdr->ucode_array_offset_bytes);
 
-<<<<<<< HEAD
-	if (drm_dev_enter(&adev->ddev, &idx)) {
-=======
 	if (drm_dev_enter(adev_to_drm(adev), &idx)) {
->>>>>>> df0cc57e
 		memcpy_toio(cpu_addr, adev->vce.fw->data + offset,
 			    adev->vce.fw->size - offset);
 		drm_dev_exit(idx);
