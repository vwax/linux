// SPDX-License-Identifier: GPL-2.0
/*
 * USB device quirk handling logic and table
 *
 * Copyright (c) 2007 Oliver Neukum
 * Copyright (c) 2007 Greg Kroah-Hartman <gregkh@suse.de>
 */

#include <linux/moduleparam.h>
#include <linux/usb.h>
#include <linux/usb/quirks.h>
#include <linux/usb/hcd.h>
#include "usb.h"

struct quirk_entry {
	u16 vid;
	u16 pid;
	u32 flags;
};

static DEFINE_MUTEX(quirk_mutex);

static struct quirk_entry *quirk_list;
static unsigned int quirk_count;

static char quirks_param[128];

static int quirks_param_set(const char *value, const struct kernel_param *kp)
{
	char *val, *p, *field;
	u16 vid, pid;
	u32 flags;
	size_t i;
	int err;

	val = kstrdup(value, GFP_KERNEL);
	if (!val)
		return -ENOMEM;

	err = param_set_copystring(val, kp);
	if (err) {
		kfree(val);
		return err;
	}

	mutex_lock(&quirk_mutex);

	if (!*val) {
		quirk_count = 0;
		kfree(quirk_list);
		quirk_list = NULL;
		goto unlock;
	}

	for (quirk_count = 1, i = 0; val[i]; i++)
		if (val[i] == ',')
			quirk_count++;

	if (quirk_list) {
		kfree(quirk_list);
		quirk_list = NULL;
	}

	quirk_list = kcalloc(quirk_count, sizeof(struct quirk_entry),
			     GFP_KERNEL);
	if (!quirk_list) {
		quirk_count = 0;
		mutex_unlock(&quirk_mutex);
		kfree(val);
		return -ENOMEM;
	}

	for (i = 0, p = val; p && *p;) {
		/* Each entry consists of VID:PID:flags */
		field = strsep(&p, ":");
		if (!field)
			break;

		if (kstrtou16(field, 16, &vid))
			break;

		field = strsep(&p, ":");
		if (!field)
			break;

		if (kstrtou16(field, 16, &pid))
			break;

		field = strsep(&p, ",");
		if (!field || !*field)
			break;

		/* Collect the flags */
		for (flags = 0; *field; field++) {
			switch (*field) {
			case 'a':
				flags |= USB_QUIRK_STRING_FETCH_255;
				break;
			case 'b':
				flags |= USB_QUIRK_RESET_RESUME;
				break;
			case 'c':
				flags |= USB_QUIRK_NO_SET_INTF;
				break;
			case 'd':
				flags |= USB_QUIRK_CONFIG_INTF_STRINGS;
				break;
			case 'e':
				flags |= USB_QUIRK_RESET;
				break;
			case 'f':
				flags |= USB_QUIRK_HONOR_BNUMINTERFACES;
				break;
			case 'g':
				flags |= USB_QUIRK_DELAY_INIT;
				break;
			case 'h':
				flags |= USB_QUIRK_LINEAR_UFRAME_INTR_BINTERVAL;
				break;
			case 'i':
				flags |= USB_QUIRK_DEVICE_QUALIFIER;
				break;
			case 'j':
				flags |= USB_QUIRK_IGNORE_REMOTE_WAKEUP;
				break;
			case 'k':
				flags |= USB_QUIRK_NO_LPM;
				break;
			case 'l':
				flags |= USB_QUIRK_LINEAR_FRAME_INTR_BINTERVAL;
				break;
			case 'm':
				flags |= USB_QUIRK_DISCONNECT_SUSPEND;
				break;
			case 'n':
				flags |= USB_QUIRK_DELAY_CTRL_MSG;
				break;
			case 'o':
				flags |= USB_QUIRK_HUB_SLOW_RESET;
				break;
			/* Ignore unrecognized flag characters */
			}
		}

		quirk_list[i++] = (struct quirk_entry)
			{ .vid = vid, .pid = pid, .flags = flags };
	}

	if (i < quirk_count)
		quirk_count = i;

unlock:
	mutex_unlock(&quirk_mutex);
	kfree(val);

	return 0;
}

static const struct kernel_param_ops quirks_param_ops = {
	.set = quirks_param_set,
	.get = param_get_string,
};

static struct kparam_string quirks_param_string = {
	.maxlen = sizeof(quirks_param),
	.string = quirks_param,
};

device_param_cb(quirks, &quirks_param_ops, &quirks_param_string, 0644);
MODULE_PARM_DESC(quirks, "Add/modify USB quirks by specifying quirks=vendorID:productID:quirks");

/* Lists of quirky USB devices, split in device quirks and interface quirks.
 * Device quirks are applied at the very beginning of the enumeration process,
 * right after reading the device descriptor. They can thus only match on device
 * information.
 *
 * Interface quirks are applied after reading all the configuration descriptors.
 * They can match on both device and interface information.
 *
 * Note that the DELAY_INIT and HONOR_BNUMINTERFACES quirks do not make sense as
 * interface quirks, as they only influence the enumeration process which is run
 * before processing the interface quirks.
 *
 * Please keep the lists ordered by:
 * 	1) Vendor ID
 * 	2) Product ID
 * 	3) Class ID
 */
static const struct usb_device_id usb_quirk_list[] = {
	/* CBM - Flash disk */
	{ USB_DEVICE(0x0204, 0x6025), .driver_info = USB_QUIRK_RESET_RESUME },

	/* WORLDE Controller KS49 or Prodipe MIDI 49C USB controller */
	{ USB_DEVICE(0x0218, 0x0201), .driver_info =
			USB_QUIRK_CONFIG_INTF_STRINGS },

	/* WORLDE easy key (easykey.25) MIDI controller  */
	{ USB_DEVICE(0x0218, 0x0401), .driver_info =
			USB_QUIRK_CONFIG_INTF_STRINGS },

	/* HP 5300/5370C scanner */
	{ USB_DEVICE(0x03f0, 0x0701), .driver_info =
			USB_QUIRK_STRING_FETCH_255 },

	/* HP v222w 16GB Mini USB Drive */
	{ USB_DEVICE(0x03f0, 0x3f40), .driver_info = USB_QUIRK_DELAY_INIT },

	/* Creative SB Audigy 2 NX */
	{ USB_DEVICE(0x041e, 0x3020), .driver_info = USB_QUIRK_RESET_RESUME },

	/* USB3503 */
	{ USB_DEVICE(0x0424, 0x3503), .driver_info = USB_QUIRK_RESET_RESUME },

	/* Microsoft Wireless Laser Mouse 6000 Receiver */
	{ USB_DEVICE(0x045e, 0x00e1), .driver_info = USB_QUIRK_RESET_RESUME },

	/* Microsoft LifeCam-VX700 v2.0 */
	{ USB_DEVICE(0x045e, 0x0770), .driver_info = USB_QUIRK_RESET_RESUME },

	/* Microsoft Surface Dock Ethernet (RTL8153 GigE) */
	{ USB_DEVICE(0x045e, 0x07c6), .driver_info = USB_QUIRK_NO_LPM },

	/* Cherry Stream G230 2.0 (G85-231) and 3.0 (G85-232) */
	{ USB_DEVICE(0x046a, 0x0023), .driver_info = USB_QUIRK_RESET_RESUME },

	/* Logitech HD Webcam C270 */
	{ USB_DEVICE(0x046d, 0x0825), .driver_info = USB_QUIRK_RESET_RESUME },

	/* Logitech HD Pro Webcams C920, C920-C, C922, C925e and C930e */
	{ USB_DEVICE(0x046d, 0x082d), .driver_info = USB_QUIRK_DELAY_INIT },
	{ USB_DEVICE(0x046d, 0x0841), .driver_info = USB_QUIRK_DELAY_INIT },
	{ USB_DEVICE(0x046d, 0x0843), .driver_info = USB_QUIRK_DELAY_INIT },
	{ USB_DEVICE(0x046d, 0x085b), .driver_info = USB_QUIRK_DELAY_INIT },
	{ USB_DEVICE(0x046d, 0x085c), .driver_info = USB_QUIRK_DELAY_INIT },

	/* Logitech ConferenceCam CC3000e */
	{ USB_DEVICE(0x046d, 0x0847), .driver_info = USB_QUIRK_DELAY_INIT },
	{ USB_DEVICE(0x046d, 0x0848), .driver_info = USB_QUIRK_DELAY_INIT },

	/* Logitech PTZ Pro Camera */
	{ USB_DEVICE(0x046d, 0x0853), .driver_info = USB_QUIRK_DELAY_INIT },

	/* Logitech Screen Share */
	{ USB_DEVICE(0x046d, 0x086c), .driver_info = USB_QUIRK_NO_LPM },

	/* Logitech Quickcam Fusion */
	{ USB_DEVICE(0x046d, 0x08c1), .driver_info = USB_QUIRK_RESET_RESUME },

	/* Logitech Quickcam Orbit MP */
	{ USB_DEVICE(0x046d, 0x08c2), .driver_info = USB_QUIRK_RESET_RESUME },

	/* Logitech Quickcam Pro for Notebook */
	{ USB_DEVICE(0x046d, 0x08c3), .driver_info = USB_QUIRK_RESET_RESUME },

	/* Logitech Quickcam Pro 5000 */
	{ USB_DEVICE(0x046d, 0x08c5), .driver_info = USB_QUIRK_RESET_RESUME },

	/* Logitech Quickcam OEM Dell Notebook */
	{ USB_DEVICE(0x046d, 0x08c6), .driver_info = USB_QUIRK_RESET_RESUME },

	/* Logitech Quickcam OEM Cisco VT Camera II */
	{ USB_DEVICE(0x046d, 0x08c7), .driver_info = USB_QUIRK_RESET_RESUME },

	/* Logitech Harmony 700-series */
	{ USB_DEVICE(0x046d, 0xc122), .driver_info = USB_QUIRK_DELAY_INIT },

	/* Philips PSC805 audio device */
	{ USB_DEVICE(0x0471, 0x0155), .driver_info = USB_QUIRK_RESET_RESUME },

	/* Plantronic Audio 655 DSP */
	{ USB_DEVICE(0x047f, 0xc008), .driver_info = USB_QUIRK_RESET_RESUME },

	/* Plantronic Audio 648 USB */
	{ USB_DEVICE(0x047f, 0xc013), .driver_info = USB_QUIRK_RESET_RESUME },

	/* Artisman Watchdog Dongle */
	{ USB_DEVICE(0x04b4, 0x0526), .driver_info =
			USB_QUIRK_CONFIG_INTF_STRINGS },

	/* Microchip Joss Optical infrared touchboard device */
	{ USB_DEVICE(0x04d8, 0x000c), .driver_info =
			USB_QUIRK_CONFIG_INTF_STRINGS },

	/* CarrolTouch 4000U */
	{ USB_DEVICE(0x04e7, 0x0009), .driver_info = USB_QUIRK_RESET_RESUME },

	/* CarrolTouch 4500U */
	{ USB_DEVICE(0x04e7, 0x0030), .driver_info = USB_QUIRK_RESET_RESUME },

	/* Samsung Android phone modem - ID conflict with SPH-I500 */
	{ USB_DEVICE(0x04e8, 0x6601), .driver_info =
			USB_QUIRK_CONFIG_INTF_STRINGS },

	/* Elan Touchscreen */
	{ USB_DEVICE(0x04f3, 0x0089), .driver_info =
			USB_QUIRK_DEVICE_QUALIFIER },

	{ USB_DEVICE(0x04f3, 0x009b), .driver_info =
			USB_QUIRK_DEVICE_QUALIFIER },

	{ USB_DEVICE(0x04f3, 0x010c), .driver_info =
			USB_QUIRK_DEVICE_QUALIFIER },

	{ USB_DEVICE(0x04f3, 0x0125), .driver_info =
			USB_QUIRK_DEVICE_QUALIFIER },

	{ USB_DEVICE(0x04f3, 0x016f), .driver_info =
			USB_QUIRK_DEVICE_QUALIFIER },

	{ USB_DEVICE(0x04f3, 0x0381), .driver_info =
			USB_QUIRK_NO_LPM },

	{ USB_DEVICE(0x04f3, 0x21b8), .driver_info =
			USB_QUIRK_DEVICE_QUALIFIER },

	/* Roland SC-8820 */
	{ USB_DEVICE(0x0582, 0x0007), .driver_info = USB_QUIRK_RESET_RESUME },

	/* Edirol SD-20 */
	{ USB_DEVICE(0x0582, 0x0027), .driver_info = USB_QUIRK_RESET_RESUME },

	/* Alcor Micro Corp. Hub */
	{ USB_DEVICE(0x058f, 0x9254), .driver_info = USB_QUIRK_RESET_RESUME },

	/* appletouch */
	{ USB_DEVICE(0x05ac, 0x021a), .driver_info = USB_QUIRK_RESET_RESUME },

	/* Genesys Logic hub, internally used by KY-688 USB 3.1 Type-C Hub */
	{ USB_DEVICE(0x05e3, 0x0612), .driver_info = USB_QUIRK_NO_LPM },

	/* ELSA MicroLink 56K */
	{ USB_DEVICE(0x05cc, 0x2267), .driver_info = USB_QUIRK_RESET_RESUME },

	/* Genesys Logic hub, internally used by Moshi USB to Ethernet Adapter */
	{ USB_DEVICE(0x05e3, 0x0616), .driver_info = USB_QUIRK_NO_LPM },

	/* Avision AV600U */
	{ USB_DEVICE(0x0638, 0x0a13), .driver_info =
	  USB_QUIRK_STRING_FETCH_255 },

	/* Saitek Cyborg Gold Joystick */
	{ USB_DEVICE(0x06a3, 0x0006), .driver_info =
			USB_QUIRK_CONFIG_INTF_STRINGS },

	/* Agfa SNAPSCAN 1212U */
	{ USB_DEVICE(0x06bd, 0x0001), .driver_info = USB_QUIRK_RESET_RESUME },

	/* Guillemot Webcam Hercules Dualpix Exchange (2nd ID) */
	{ USB_DEVICE(0x06f8, 0x0804), .driver_info = USB_QUIRK_RESET_RESUME },

	/* Guillemot Webcam Hercules Dualpix Exchange*/
	{ USB_DEVICE(0x06f8, 0x3005), .driver_info = USB_QUIRK_RESET_RESUME },

	/* Guillemot Hercules DJ Console audio card (BZ 208357) */
	{ USB_DEVICE(0x06f8, 0xb000), .driver_info =
			USB_QUIRK_ENDPOINT_IGNORE },

	/* Midiman M-Audio Keystation 88es */
	{ USB_DEVICE(0x0763, 0x0192), .driver_info = USB_QUIRK_RESET_RESUME },

	/* SanDisk Ultra Fit and Ultra Flair */
	{ USB_DEVICE(0x0781, 0x5583), .driver_info = USB_QUIRK_NO_LPM },
	{ USB_DEVICE(0x0781, 0x5591), .driver_info = USB_QUIRK_NO_LPM },

	/* M-Systems Flash Disk Pioneers */
	{ USB_DEVICE(0x08ec, 0x1000), .driver_info = USB_QUIRK_RESET_RESUME },

	/* Baum Vario Ultra */
	{ USB_DEVICE(0x0904, 0x6101), .driver_info =
			USB_QUIRK_LINEAR_FRAME_INTR_BINTERVAL },
	{ USB_DEVICE(0x0904, 0x6102), .driver_info =
			USB_QUIRK_LINEAR_FRAME_INTR_BINTERVAL },
	{ USB_DEVICE(0x0904, 0x6103), .driver_info =
			USB_QUIRK_LINEAR_FRAME_INTR_BINTERVAL },

	/* Sound Devices USBPre2 */
	{ USB_DEVICE(0x0926, 0x0202), .driver_info =
			USB_QUIRK_ENDPOINT_IGNORE },

	/* Sound Devices MixPre-D */
	{ USB_DEVICE(0x0926, 0x0208), .driver_info =
			USB_QUIRK_ENDPOINT_IGNORE },

	/* Keytouch QWERTY Panel keyboard */
	{ USB_DEVICE(0x0926, 0x3333), .driver_info =
			USB_QUIRK_CONFIG_INTF_STRINGS },

	/* Kingston DataTraveler 3.0 */
	{ USB_DEVICE(0x0951, 0x1666), .driver_info = USB_QUIRK_NO_LPM },

	/* X-Rite/Gretag-Macbeth Eye-One Pro display colorimeter */
	{ USB_DEVICE(0x0971, 0x2000), .driver_info = USB_QUIRK_NO_SET_INTF },

	/* ELMO L-12F document camera */
	{ USB_DEVICE(0x09a1, 0x0028), .driver_info = USB_QUIRK_DELAY_CTRL_MSG },

	/* Broadcom BCM92035DGROM BT dongle */
	{ USB_DEVICE(0x0a5c, 0x2021), .driver_info = USB_QUIRK_RESET_RESUME },

	/* MAYA44USB sound device */
	{ USB_DEVICE(0x0a92, 0x0091), .driver_info = USB_QUIRK_RESET_RESUME },

	/* ASUS Base Station(T100) */
	{ USB_DEVICE(0x0b05, 0x17e0), .driver_info =
			USB_QUIRK_IGNORE_REMOTE_WAKEUP },

	/* Realtek hub in Dell WD19 (Type-C) */
	{ USB_DEVICE(0x0bda, 0x0487), .driver_info = USB_QUIRK_NO_LPM },

	/* Generic RTL8153 based ethernet adapters */
	{ USB_DEVICE(0x0bda, 0x8153), .driver_info = USB_QUIRK_NO_LPM },

	/* SONiX USB DEVICE Touchpad */
	{ USB_DEVICE(0x0c45, 0x7056), .driver_info =
			USB_QUIRK_IGNORE_REMOTE_WAKEUP },

	/* Action Semiconductor flash disk */
	{ USB_DEVICE(0x10d6, 0x2200), .driver_info =
			USB_QUIRK_STRING_FETCH_255 },

	/* novation SoundControl XL */
	{ USB_DEVICE(0x1235, 0x0061), .driver_info = USB_QUIRK_RESET_RESUME },

	/* Huawei 4G LTE module */
	{ USB_DEVICE(0x12d1, 0x15bb), .driver_info =
			USB_QUIRK_DISCONNECT_SUSPEND },
	{ USB_DEVICE(0x12d1, 0x15c3), .driver_info =
			USB_QUIRK_DISCONNECT_SUSPEND },

	/* SKYMEDI USB_DRIVE */
	{ USB_DEVICE(0x1516, 0x8628), .driver_info = USB_QUIRK_RESET_RESUME },

	/* Razer - Razer Blade Keyboard */
	{ USB_DEVICE(0x1532, 0x0116), .driver_info =
			USB_QUIRK_LINEAR_UFRAME_INTR_BINTERVAL },

<<<<<<< HEAD
=======
	/* Lenovo USB-C to Ethernet Adapter RTL8153-04 */
	{ USB_DEVICE(0x17ef, 0x720c), .driver_info = USB_QUIRK_NO_LPM },

>>>>>>> 33a5c279
	/* Lenovo Powered USB-C Travel Hub (4X90S92381, RTL8153 GigE) */
	{ USB_DEVICE(0x17ef, 0x721e), .driver_info = USB_QUIRK_NO_LPM },

	/* Lenovo ThinkCenter A630Z TI024Gen3 usb-audio */
	{ USB_DEVICE(0x17ef, 0xa012), .driver_info =
			USB_QUIRK_DISCONNECT_SUSPEND },

	/* Lenovo ThinkPad USB-C Dock Gen2 Ethernet (RTL8153 GigE) */
	{ USB_DEVICE(0x17ef, 0xa387), .driver_info = USB_QUIRK_NO_LPM },

	/* BUILDWIN Photo Frame */
	{ USB_DEVICE(0x1908, 0x1315), .driver_info =
			USB_QUIRK_HONOR_BNUMINTERFACES },

	/* Protocol and OTG Electrical Test Device */
	{ USB_DEVICE(0x1a0a, 0x0200), .driver_info =
			USB_QUIRK_LINEAR_UFRAME_INTR_BINTERVAL },

	/* Terminus Technology Inc. Hub */
	{ USB_DEVICE(0x1a40, 0x0101), .driver_info = USB_QUIRK_HUB_SLOW_RESET },

	/* Corsair K70 RGB */
	{ USB_DEVICE(0x1b1c, 0x1b13), .driver_info = USB_QUIRK_DELAY_INIT |
	  USB_QUIRK_DELAY_CTRL_MSG },

	/* Corsair Strafe */
	{ USB_DEVICE(0x1b1c, 0x1b15), .driver_info = USB_QUIRK_DELAY_INIT |
	  USB_QUIRK_DELAY_CTRL_MSG },

	/* Corsair Strafe RGB */
	{ USB_DEVICE(0x1b1c, 0x1b20), .driver_info = USB_QUIRK_DELAY_INIT |
	  USB_QUIRK_DELAY_CTRL_MSG },

	/* Corsair K70 LUX RGB */
	{ USB_DEVICE(0x1b1c, 0x1b33), .driver_info = USB_QUIRK_DELAY_INIT },

	/* Corsair K70 LUX */
	{ USB_DEVICE(0x1b1c, 0x1b36), .driver_info = USB_QUIRK_DELAY_INIT },

	/* Corsair K70 RGB RAPDIFIRE */
	{ USB_DEVICE(0x1b1c, 0x1b38), .driver_info = USB_QUIRK_DELAY_INIT |
	  USB_QUIRK_DELAY_CTRL_MSG },

	/* MIDI keyboard WORLDE MINI */
	{ USB_DEVICE(0x1c75, 0x0204), .driver_info =
			USB_QUIRK_CONFIG_INTF_STRINGS },

	/* Acer C120 LED Projector */
	{ USB_DEVICE(0x1de1, 0xc102), .driver_info = USB_QUIRK_NO_LPM },

	/* Blackmagic Design Intensity Shuttle */
	{ USB_DEVICE(0x1edb, 0xbd3b), .driver_info = USB_QUIRK_NO_LPM },

	/* Blackmagic Design UltraStudio SDI */
	{ USB_DEVICE(0x1edb, 0xbd4f), .driver_info = USB_QUIRK_NO_LPM },

	/* Hauppauge HVR-950q */
	{ USB_DEVICE(0x2040, 0x7200), .driver_info =
			USB_QUIRK_CONFIG_INTF_STRINGS },

	/* Raydium Touchscreen */
	{ USB_DEVICE(0x2386, 0x3114), .driver_info = USB_QUIRK_NO_LPM },

	{ USB_DEVICE(0x2386, 0x3119), .driver_info = USB_QUIRK_NO_LPM },

	{ USB_DEVICE(0x2386, 0x350e), .driver_info = USB_QUIRK_NO_LPM },

	/* DJI CineSSD */
	{ USB_DEVICE(0x2ca3, 0x0031), .driver_info = USB_QUIRK_NO_LPM },

	/* INTEL VALUE SSD */
	{ USB_DEVICE(0x8086, 0xf1a5), .driver_info = USB_QUIRK_RESET_RESUME },

	{ }  /* terminating entry must be last */
};

static const struct usb_device_id usb_interface_quirk_list[] = {
	/* Logitech UVC Cameras */
	{ USB_VENDOR_AND_INTERFACE_INFO(0x046d, USB_CLASS_VIDEO, 1, 0),
	  .driver_info = USB_QUIRK_RESET_RESUME },

	{ }  /* terminating entry must be last */
};

static const struct usb_device_id usb_amd_resume_quirk_list[] = {
	/* Lenovo Mouse with Pixart controller */
	{ USB_DEVICE(0x17ef, 0x602e), .driver_info = USB_QUIRK_RESET_RESUME },

	/* Pixart Mouse */
	{ USB_DEVICE(0x093a, 0x2500), .driver_info = USB_QUIRK_RESET_RESUME },
	{ USB_DEVICE(0x093a, 0x2510), .driver_info = USB_QUIRK_RESET_RESUME },
	{ USB_DEVICE(0x093a, 0x2521), .driver_info = USB_QUIRK_RESET_RESUME },
	{ USB_DEVICE(0x03f0, 0x2b4a), .driver_info = USB_QUIRK_RESET_RESUME },

	/* Logitech Optical Mouse M90/M100 */
	{ USB_DEVICE(0x046d, 0xc05a), .driver_info = USB_QUIRK_RESET_RESUME },

	{ }  /* terminating entry must be last */
};

/*
 * Entries for endpoints that should be ignored when parsing configuration
 * descriptors.
 *
 * Matched for devices with USB_QUIRK_ENDPOINT_IGNORE.
 */
static const struct usb_device_id usb_endpoint_ignore[] = {
	{ USB_DEVICE_INTERFACE_NUMBER(0x06f8, 0xb000, 5), .driver_info = 0x01 },
	{ USB_DEVICE_INTERFACE_NUMBER(0x06f8, 0xb000, 5), .driver_info = 0x81 },
	{ USB_DEVICE_INTERFACE_NUMBER(0x0926, 0x0202, 1), .driver_info = 0x85 },
	{ USB_DEVICE_INTERFACE_NUMBER(0x0926, 0x0208, 1), .driver_info = 0x85 },
	{ }
};

bool usb_endpoint_is_ignored(struct usb_device *udev,
			     struct usb_host_interface *intf,
			     struct usb_endpoint_descriptor *epd)
{
	const struct usb_device_id *id;
	unsigned int address;

	for (id = usb_endpoint_ignore; id->match_flags; ++id) {
		if (!usb_match_device(udev, id))
			continue;

		if (!usb_match_one_id_intf(udev, intf, id))
			continue;

		address = id->driver_info;
		if (address == epd->bEndpointAddress)
			return true;
	}

	return false;
}

static bool usb_match_any_interface(struct usb_device *udev,
				    const struct usb_device_id *id)
{
	unsigned int i;

	for (i = 0; i < udev->descriptor.bNumConfigurations; ++i) {
		struct usb_host_config *cfg = &udev->config[i];
		unsigned int j;

		for (j = 0; j < cfg->desc.bNumInterfaces; ++j) {
			struct usb_interface_cache *cache;
			struct usb_host_interface *intf;

			cache = cfg->intf_cache[j];
			if (cache->num_altsetting == 0)
				continue;

			intf = &cache->altsetting[0];
			if (usb_match_one_id_intf(udev, intf, id))
				return true;
		}
	}

	return false;
}

static int usb_amd_resume_quirk(struct usb_device *udev)
{
	struct usb_hcd *hcd;

	hcd = bus_to_hcd(udev->bus);
	/* The device should be attached directly to root hub */
	if (udev->level == 1 && hcd->amd_resume_bug == 1)
		return 1;

	return 0;
}

static u32 usb_detect_static_quirks(struct usb_device *udev,
				    const struct usb_device_id *id)
{
	u32 quirks = 0;

	for (; id->match_flags; id++) {
		if (!usb_match_device(udev, id))
			continue;

		if ((id->match_flags & USB_DEVICE_ID_MATCH_INT_INFO) &&
		    !usb_match_any_interface(udev, id))
			continue;

		quirks |= (u32)(id->driver_info);
	}

	return quirks;
}

static u32 usb_detect_dynamic_quirks(struct usb_device *udev)
{
	u16 vid = le16_to_cpu(udev->descriptor.idVendor);
	u16 pid = le16_to_cpu(udev->descriptor.idProduct);
	int i, flags = 0;

	mutex_lock(&quirk_mutex);

	for (i = 0; i < quirk_count; i++) {
		if (vid == quirk_list[i].vid && pid == quirk_list[i].pid) {
			flags = quirk_list[i].flags;
			break;
		}
	}

	mutex_unlock(&quirk_mutex);

	return flags;
}

/*
 * Detect any quirks the device has, and do any housekeeping for it if needed.
 */
void usb_detect_quirks(struct usb_device *udev)
{
	udev->quirks = usb_detect_static_quirks(udev, usb_quirk_list);

	/*
	 * Pixart-based mice would trigger remote wakeup issue on AMD
	 * Yangtze chipset, so set them as RESET_RESUME flag.
	 */
	if (usb_amd_resume_quirk(udev))
		udev->quirks |= usb_detect_static_quirks(udev,
				usb_amd_resume_quirk_list);

	udev->quirks ^= usb_detect_dynamic_quirks(udev);

	if (udev->quirks)
		dev_dbg(&udev->dev, "USB quirks for this device: %x\n",
			udev->quirks);

#ifdef CONFIG_USB_DEFAULT_PERSIST
	if (!(udev->quirks & USB_QUIRK_RESET))
		udev->persist_enabled = 1;
#else
	/* Hubs are automatically enabled for USB-PERSIST */
	if (udev->descriptor.bDeviceClass == USB_CLASS_HUB)
		udev->persist_enabled = 1;
#endif	/* CONFIG_USB_DEFAULT_PERSIST */
}

void usb_detect_interface_quirks(struct usb_device *udev)
{
	u32 quirks;

	quirks = usb_detect_static_quirks(udev, usb_interface_quirk_list);
	if (quirks == 0)
		return;

	dev_dbg(&udev->dev, "USB interface quirks for this device: %x\n",
		quirks);
	udev->quirks |= quirks;
}

void usb_release_quirk_list(void)
{
	mutex_lock(&quirk_mutex);
	kfree(quirk_list);
	quirk_list = NULL;
	mutex_unlock(&quirk_mutex);
}<|MERGE_RESOLUTION|>--- conflicted
+++ resolved
@@ -434,12 +434,9 @@
 	{ USB_DEVICE(0x1532, 0x0116), .driver_info =
 			USB_QUIRK_LINEAR_UFRAME_INTR_BINTERVAL },
 
-<<<<<<< HEAD
-=======
 	/* Lenovo USB-C to Ethernet Adapter RTL8153-04 */
 	{ USB_DEVICE(0x17ef, 0x720c), .driver_info = USB_QUIRK_NO_LPM },
 
->>>>>>> 33a5c279
 	/* Lenovo Powered USB-C Travel Hub (4X90S92381, RTL8153 GigE) */
 	{ USB_DEVICE(0x17ef, 0x721e), .driver_info = USB_QUIRK_NO_LPM },
 
