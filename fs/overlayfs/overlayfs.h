--- conflicted
+++ resolved
@@ -309,7 +309,6 @@
 
 /* All overlay inodes have same st_dev? */
 static inline bool ovl_same_dev(struct super_block *sb)
-<<<<<<< HEAD
 {
 	return OVL_FS(sb)->xino_mode >= 0;
 }
@@ -317,20 +316,11 @@
 static inline unsigned int ovl_xino_bits(struct super_block *sb)
 {
 	return ovl_same_dev(sb) ? OVL_FS(sb)->xino_mode : 0;
-=======
-{
-	return OVL_FS(sb)->xino_mode >= 0;
-}
-
-static inline unsigned int ovl_xino_bits(struct super_block *sb)
-{
-	return ovl_same_dev(sb) ? OVL_FS(sb)->xino_mode : 0;
 }
 
 static inline void ovl_inode_lock(struct inode *inode)
 {
 	mutex_lock(&OVL_I(inode)->lock);
->>>>>>> 77a36a3a
 }
 
 static inline int ovl_inode_lock_interruptible(struct inode *inode)
