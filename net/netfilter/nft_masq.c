// SPDX-License-Identifier: GPL-2.0-only
/*
 * Copyright (c) 2014 Arturo Borrero Gonzalez <arturo@debian.org>
 */

#include <linux/kernel.h>
#include <linux/init.h>
#include <linux/module.h>
#include <linux/netlink.h>
#include <linux/netfilter.h>
#include <linux/netfilter/nf_tables.h>
#include <net/netfilter/nf_tables.h>
#include <net/netfilter/nf_nat.h>
<<<<<<< HEAD
#include <net/netfilter/ipv4/nf_nat_masquerade.h>
#include <net/netfilter/ipv6/nf_nat_masquerade.h>
=======
#include <net/netfilter/nf_nat_masquerade.h>
>>>>>>> 0ecfebd2

struct nft_masq {
	u32			flags;
	enum nft_registers      sreg_proto_min:8;
	enum nft_registers      sreg_proto_max:8;
};

static const struct nla_policy nft_masq_policy[NFTA_MASQ_MAX + 1] = {
	[NFTA_MASQ_FLAGS]		= { .type = NLA_U32 },
	[NFTA_MASQ_REG_PROTO_MIN]	= { .type = NLA_U32 },
	[NFTA_MASQ_REG_PROTO_MAX]	= { .type = NLA_U32 },
};

static int nft_masq_validate(const struct nft_ctx *ctx,
			     const struct nft_expr *expr,
			     const struct nft_data **data)
{
	int err;

	err = nft_chain_validate_dependency(ctx->chain, NFT_CHAIN_T_NAT);
	if (err < 0)
		return err;

	return nft_chain_validate_hooks(ctx->chain,
				        (1 << NF_INET_POST_ROUTING));
}

static int nft_masq_init(const struct nft_ctx *ctx,
			 const struct nft_expr *expr,
			 const struct nlattr * const tb[])
{
	u32 plen = FIELD_SIZEOF(struct nf_nat_range, min_addr.all);
	struct nft_masq *priv = nft_expr_priv(expr);
	int err;

	if (tb[NFTA_MASQ_FLAGS]) {
		priv->flags = ntohl(nla_get_be32(tb[NFTA_MASQ_FLAGS]));
		if (priv->flags & ~NF_NAT_RANGE_MASK)
			return -EINVAL;
	}

	if (tb[NFTA_MASQ_REG_PROTO_MIN]) {
		priv->sreg_proto_min =
			nft_parse_register(tb[NFTA_MASQ_REG_PROTO_MIN]);

		err = nft_validate_register_load(priv->sreg_proto_min, plen);
		if (err < 0)
			return err;

		if (tb[NFTA_MASQ_REG_PROTO_MAX]) {
			priv->sreg_proto_max =
				nft_parse_register(tb[NFTA_MASQ_REG_PROTO_MAX]);

			err = nft_validate_register_load(priv->sreg_proto_max,
							 plen);
			if (err < 0)
				return err;
		} else {
			priv->sreg_proto_max = priv->sreg_proto_min;
		}
	}

	return nf_ct_netns_get(ctx->net, ctx->family);
}

static int nft_masq_dump(struct sk_buff *skb, const struct nft_expr *expr)
{
	const struct nft_masq *priv = nft_expr_priv(expr);

	if (priv->flags != 0 &&
	    nla_put_be32(skb, NFTA_MASQ_FLAGS, htonl(priv->flags)))
		goto nla_put_failure;

	if (priv->sreg_proto_min) {
		if (nft_dump_register(skb, NFTA_MASQ_REG_PROTO_MIN,
				      priv->sreg_proto_min) ||
		    nft_dump_register(skb, NFTA_MASQ_REG_PROTO_MAX,
				      priv->sreg_proto_max))
			goto nla_put_failure;
	}

	return 0;

nla_put_failure:
	return -1;
}

static void nft_masq_ipv4_eval(const struct nft_expr *expr,
			       struct nft_regs *regs,
			       const struct nft_pktinfo *pkt)
{
	struct nft_masq *priv = nft_expr_priv(expr);
	struct nf_nat_range2 range;

	memset(&range, 0, sizeof(range));
	range.flags = priv->flags;
	if (priv->sreg_proto_min) {
		range.min_proto.all = (__force __be16)nft_reg_load16(
			&regs->data[priv->sreg_proto_min]);
		range.max_proto.all = (__force __be16)nft_reg_load16(
			&regs->data[priv->sreg_proto_max]);
	}
	regs->verdict.code = nf_nat_masquerade_ipv4(pkt->skb, nft_hook(pkt),
						    &range, nft_out(pkt));
}

static void
nft_masq_ipv4_destroy(const struct nft_ctx *ctx, const struct nft_expr *expr)
{
	nf_ct_netns_put(ctx->net, NFPROTO_IPV4);
}

static struct nft_expr_type nft_masq_ipv4_type;
static const struct nft_expr_ops nft_masq_ipv4_ops = {
	.type		= &nft_masq_ipv4_type,
	.size		= NFT_EXPR_SIZE(sizeof(struct nft_masq)),
	.eval		= nft_masq_ipv4_eval,
	.init		= nft_masq_init,
	.destroy	= nft_masq_ipv4_destroy,
	.dump		= nft_masq_dump,
	.validate	= nft_masq_validate,
};

static struct nft_expr_type nft_masq_ipv4_type __read_mostly = {
	.family		= NFPROTO_IPV4,
	.name		= "masq",
	.ops		= &nft_masq_ipv4_ops,
	.policy		= nft_masq_policy,
	.maxattr	= NFTA_MASQ_MAX,
	.owner		= THIS_MODULE,
};

#ifdef CONFIG_NF_TABLES_IPV6
static void nft_masq_ipv6_eval(const struct nft_expr *expr,
			       struct nft_regs *regs,
			       const struct nft_pktinfo *pkt)
{
	struct nft_masq *priv = nft_expr_priv(expr);
	struct nf_nat_range2 range;

	memset(&range, 0, sizeof(range));
	range.flags = priv->flags;
	if (priv->sreg_proto_min) {
		range.min_proto.all = (__force __be16)nft_reg_load16(
			&regs->data[priv->sreg_proto_min]);
		range.max_proto.all = (__force __be16)nft_reg_load16(
			&regs->data[priv->sreg_proto_max]);
	}
	regs->verdict.code = nf_nat_masquerade_ipv6(pkt->skb, &range,
						    nft_out(pkt));
}

static void
nft_masq_ipv6_destroy(const struct nft_ctx *ctx, const struct nft_expr *expr)
{
	nf_ct_netns_put(ctx->net, NFPROTO_IPV6);
}

static struct nft_expr_type nft_masq_ipv6_type;
static const struct nft_expr_ops nft_masq_ipv6_ops = {
	.type		= &nft_masq_ipv6_type,
	.size		= NFT_EXPR_SIZE(sizeof(struct nft_masq)),
	.eval		= nft_masq_ipv6_eval,
	.init		= nft_masq_init,
	.destroy	= nft_masq_ipv6_destroy,
	.dump		= nft_masq_dump,
	.validate	= nft_masq_validate,
};

static struct nft_expr_type nft_masq_ipv6_type __read_mostly = {
	.family		= NFPROTO_IPV6,
	.name		= "masq",
	.ops		= &nft_masq_ipv6_ops,
	.policy		= nft_masq_policy,
	.maxattr	= NFTA_MASQ_MAX,
	.owner		= THIS_MODULE,
};

static int __init nft_masq_module_init_ipv6(void)
{
<<<<<<< HEAD
	int ret = nft_register_expr(&nft_masq_ipv6_type);

	if (ret)
		return ret;

	ret = nf_nat_masquerade_ipv6_register_notifier();
	if (ret < 0)
		nft_unregister_expr(&nft_masq_ipv6_type);

	return ret;
=======
	return nft_register_expr(&nft_masq_ipv6_type);
>>>>>>> 0ecfebd2
}

static void nft_masq_module_exit_ipv6(void)
{
	nft_unregister_expr(&nft_masq_ipv6_type);
<<<<<<< HEAD
	nf_nat_masquerade_ipv6_unregister_notifier();
=======
>>>>>>> 0ecfebd2
}
#else
static inline int nft_masq_module_init_ipv6(void) { return 0; }
static inline void nft_masq_module_exit_ipv6(void) {}
#endif

<<<<<<< HEAD
=======
#ifdef CONFIG_NF_TABLES_INET
static void nft_masq_inet_eval(const struct nft_expr *expr,
			       struct nft_regs *regs,
			       const struct nft_pktinfo *pkt)
{
	switch (nft_pf(pkt)) {
	case NFPROTO_IPV4:
		return nft_masq_ipv4_eval(expr, regs, pkt);
	case NFPROTO_IPV6:
		return nft_masq_ipv6_eval(expr, regs, pkt);
	}

	WARN_ON_ONCE(1);
}

static void
nft_masq_inet_destroy(const struct nft_ctx *ctx, const struct nft_expr *expr)
{
	nf_ct_netns_put(ctx->net, NFPROTO_INET);
}

static struct nft_expr_type nft_masq_inet_type;
static const struct nft_expr_ops nft_masq_inet_ops = {
	.type		= &nft_masq_inet_type,
	.size		= NFT_EXPR_SIZE(sizeof(struct nft_masq)),
	.eval		= nft_masq_inet_eval,
	.init		= nft_masq_init,
	.destroy	= nft_masq_inet_destroy,
	.dump		= nft_masq_dump,
	.validate	= nft_masq_validate,
};

static struct nft_expr_type nft_masq_inet_type __read_mostly = {
	.family		= NFPROTO_INET,
	.name		= "masq",
	.ops		= &nft_masq_inet_ops,
	.policy		= nft_masq_policy,
	.maxattr	= NFTA_MASQ_MAX,
	.owner		= THIS_MODULE,
};

static int __init nft_masq_module_init_inet(void)
{
	return nft_register_expr(&nft_masq_inet_type);
}

static void nft_masq_module_exit_inet(void)
{
	nft_unregister_expr(&nft_masq_inet_type);
}
#else
static inline int nft_masq_module_init_inet(void) { return 0; }
static inline void nft_masq_module_exit_inet(void) {}
#endif

>>>>>>> 0ecfebd2
static int __init nft_masq_module_init(void)
{
	int ret;

	ret = nft_masq_module_init_ipv6();
	if (ret < 0)
		return ret;

<<<<<<< HEAD
	ret = nft_register_expr(&nft_masq_ipv4_type);
	if (ret < 0) {
=======
	ret = nft_masq_module_init_inet();
	if (ret < 0) {
		nft_masq_module_exit_ipv6();
		return ret;
	}

	ret = nft_register_expr(&nft_masq_ipv4_type);
	if (ret < 0) {
		nft_masq_module_exit_inet();
>>>>>>> 0ecfebd2
		nft_masq_module_exit_ipv6();
		return ret;
	}

<<<<<<< HEAD
	ret = nf_nat_masquerade_ipv4_register_notifier();
	if (ret < 0) {
		nft_masq_module_exit_ipv6();
=======
	ret = nf_nat_masquerade_inet_register_notifiers();
	if (ret < 0) {
		nft_masq_module_exit_ipv6();
		nft_masq_module_exit_inet();
>>>>>>> 0ecfebd2
		nft_unregister_expr(&nft_masq_ipv4_type);
		return ret;
	}

	return ret;
}

static void __exit nft_masq_module_exit(void)
{
	nft_masq_module_exit_ipv6();
<<<<<<< HEAD
	nft_unregister_expr(&nft_masq_ipv4_type);
	nf_nat_masquerade_ipv4_unregister_notifier();
=======
	nft_masq_module_exit_inet();
	nft_unregister_expr(&nft_masq_ipv4_type);
	nf_nat_masquerade_inet_unregister_notifiers();
>>>>>>> 0ecfebd2
}

module_init(nft_masq_module_init);
module_exit(nft_masq_module_exit);

MODULE_LICENSE("GPL");
MODULE_AUTHOR("Arturo Borrero Gonzalez <arturo@debian.org>");
<<<<<<< HEAD
MODULE_ALIAS_NFT_AF_EXPR(AF_INET6, "masq");
MODULE_ALIAS_NFT_AF_EXPR(AF_INET, "masq");
=======
MODULE_ALIAS_NFT_EXPR("masq");
>>>>>>> 0ecfebd2
<|MERGE_RESOLUTION|>--- conflicted
+++ resolved
@@ -11,12 +11,7 @@
 #include <linux/netfilter/nf_tables.h>
 #include <net/netfilter/nf_tables.h>
 #include <net/netfilter/nf_nat.h>
-<<<<<<< HEAD
-#include <net/netfilter/ipv4/nf_nat_masquerade.h>
-#include <net/netfilter/ipv6/nf_nat_masquerade.h>
-=======
 #include <net/netfilter/nf_nat_masquerade.h>
->>>>>>> 0ecfebd2
 
 struct nft_masq {
 	u32			flags;
@@ -197,37 +192,18 @@
 
 static int __init nft_masq_module_init_ipv6(void)
 {
-<<<<<<< HEAD
-	int ret = nft_register_expr(&nft_masq_ipv6_type);
-
-	if (ret)
-		return ret;
-
-	ret = nf_nat_masquerade_ipv6_register_notifier();
-	if (ret < 0)
-		nft_unregister_expr(&nft_masq_ipv6_type);
-
-	return ret;
-=======
 	return nft_register_expr(&nft_masq_ipv6_type);
->>>>>>> 0ecfebd2
 }
 
 static void nft_masq_module_exit_ipv6(void)
 {
 	nft_unregister_expr(&nft_masq_ipv6_type);
-<<<<<<< HEAD
-	nf_nat_masquerade_ipv6_unregister_notifier();
-=======
->>>>>>> 0ecfebd2
 }
 #else
 static inline int nft_masq_module_init_ipv6(void) { return 0; }
 static inline void nft_masq_module_exit_ipv6(void) {}
 #endif
 
-<<<<<<< HEAD
-=======
 #ifdef CONFIG_NF_TABLES_INET
 static void nft_masq_inet_eval(const struct nft_expr *expr,
 			       struct nft_regs *regs,
@@ -283,7 +259,6 @@
 static inline void nft_masq_module_exit_inet(void) {}
 #endif
 
->>>>>>> 0ecfebd2
 static int __init nft_masq_module_init(void)
 {
 	int ret;
@@ -292,10 +267,6 @@
 	if (ret < 0)
 		return ret;
 
-<<<<<<< HEAD
-	ret = nft_register_expr(&nft_masq_ipv4_type);
-	if (ret < 0) {
-=======
 	ret = nft_masq_module_init_inet();
 	if (ret < 0) {
 		nft_masq_module_exit_ipv6();
@@ -305,21 +276,14 @@
 	ret = nft_register_expr(&nft_masq_ipv4_type);
 	if (ret < 0) {
 		nft_masq_module_exit_inet();
->>>>>>> 0ecfebd2
 		nft_masq_module_exit_ipv6();
 		return ret;
 	}
 
-<<<<<<< HEAD
-	ret = nf_nat_masquerade_ipv4_register_notifier();
-	if (ret < 0) {
-		nft_masq_module_exit_ipv6();
-=======
 	ret = nf_nat_masquerade_inet_register_notifiers();
 	if (ret < 0) {
 		nft_masq_module_exit_ipv6();
 		nft_masq_module_exit_inet();
->>>>>>> 0ecfebd2
 		nft_unregister_expr(&nft_masq_ipv4_type);
 		return ret;
 	}
@@ -330,14 +294,9 @@
 static void __exit nft_masq_module_exit(void)
 {
 	nft_masq_module_exit_ipv6();
-<<<<<<< HEAD
-	nft_unregister_expr(&nft_masq_ipv4_type);
-	nf_nat_masquerade_ipv4_unregister_notifier();
-=======
 	nft_masq_module_exit_inet();
 	nft_unregister_expr(&nft_masq_ipv4_type);
 	nf_nat_masquerade_inet_unregister_notifiers();
->>>>>>> 0ecfebd2
 }
 
 module_init(nft_masq_module_init);
@@ -345,9 +304,4 @@
 
 MODULE_LICENSE("GPL");
 MODULE_AUTHOR("Arturo Borrero Gonzalez <arturo@debian.org>");
-<<<<<<< HEAD
-MODULE_ALIAS_NFT_AF_EXPR(AF_INET6, "masq");
-MODULE_ALIAS_NFT_AF_EXPR(AF_INET, "masq");
-=======
-MODULE_ALIAS_NFT_EXPR("masq");
->>>>>>> 0ecfebd2
+MODULE_ALIAS_NFT_EXPR("masq");