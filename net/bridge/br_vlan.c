// SPDX-License-Identifier: GPL-2.0-only
#include <linux/kernel.h>
#include <linux/netdevice.h>
#include <linux/rtnetlink.h>
#include <linux/slab.h>
#include <net/switchdev.h>

#include "br_private.h"
#include "br_private_tunnel.h"

static void nbp_vlan_set_vlan_dev_state(struct net_bridge_port *p, u16 vid);

static inline int br_vlan_cmp(struct rhashtable_compare_arg *arg,
			      const void *ptr)
{
	const struct net_bridge_vlan *vle = ptr;
	u16 vid = *(u16 *)arg->key;

	return vle->vid != vid;
}

static const struct rhashtable_params br_vlan_rht_params = {
	.head_offset = offsetof(struct net_bridge_vlan, vnode),
	.key_offset = offsetof(struct net_bridge_vlan, vid),
	.key_len = sizeof(u16),
	.nelem_hint = 3,
	.max_size = VLAN_N_VID,
	.obj_cmpfn = br_vlan_cmp,
	.automatic_shrinking = true,
};

static struct net_bridge_vlan *br_vlan_lookup(struct rhashtable *tbl, u16 vid)
{
	return rhashtable_lookup_fast(tbl, &vid, br_vlan_rht_params);
}

static bool __vlan_add_pvid(struct net_bridge_vlan_group *vg,
			    const struct net_bridge_vlan *v)
{
	if (vg->pvid == v->vid)
		return false;

	smp_wmb();
	br_vlan_set_pvid_state(vg, v->state);
	vg->pvid = v->vid;

	return true;
}

static bool __vlan_delete_pvid(struct net_bridge_vlan_group *vg, u16 vid)
{
	if (vg->pvid != vid)
		return false;

	smp_wmb();
	vg->pvid = 0;

	return true;
}

/* return true if anything changed, false otherwise */
static bool __vlan_add_flags(struct net_bridge_vlan *v, u16 flags)
{
	struct net_bridge_vlan_group *vg;
	u16 old_flags = v->flags;
	bool ret;

	if (br_vlan_is_master(v))
		vg = br_vlan_group(v->br);
	else
		vg = nbp_vlan_group(v->port);

	if (flags & BRIDGE_VLAN_INFO_PVID)
		ret = __vlan_add_pvid(vg, v);
	else
		ret = __vlan_delete_pvid(vg, v->vid);

	if (flags & BRIDGE_VLAN_INFO_UNTAGGED)
		v->flags |= BRIDGE_VLAN_INFO_UNTAGGED;
	else
		v->flags &= ~BRIDGE_VLAN_INFO_UNTAGGED;

	return ret || !!(old_flags ^ v->flags);
}

static int __vlan_vid_add(struct net_device *dev, struct net_bridge *br,
			  struct net_bridge_vlan *v, u16 flags,
			  struct netlink_ext_ack *extack)
{
	int err;

	/* Try switchdev op first. In case it is not supported, fallback to
	 * 8021q add.
	 */
	err = br_switchdev_port_vlan_add(dev, v->vid, flags, extack);
	if (err == -EOPNOTSUPP)
		return vlan_vid_add(dev, br->vlan_proto, v->vid);
	v->priv_flags |= BR_VLFLAG_ADDED_BY_SWITCHDEV;
	return err;
}

static void __vlan_add_list(struct net_bridge_vlan *v)
{
	struct net_bridge_vlan_group *vg;
	struct list_head *headp, *hpos;
	struct net_bridge_vlan *vent;

	if (br_vlan_is_master(v))
		vg = br_vlan_group(v->br);
	else
		vg = nbp_vlan_group(v->port);

	headp = &vg->vlan_list;
	list_for_each_prev(hpos, headp) {
		vent = list_entry(hpos, struct net_bridge_vlan, vlist);
		if (v->vid >= vent->vid)
			break;
	}
	list_add_rcu(&v->vlist, hpos);
}

static void __vlan_del_list(struct net_bridge_vlan *v)
{
	list_del_rcu(&v->vlist);
}

static int __vlan_vid_del(struct net_device *dev, struct net_bridge *br,
			  const struct net_bridge_vlan *v)
{
	int err;

	/* Try switchdev op first. In case it is not supported, fallback to
	 * 8021q del.
	 */
	err = br_switchdev_port_vlan_del(dev, v->vid);
	if (!(v->priv_flags & BR_VLFLAG_ADDED_BY_SWITCHDEV))
		vlan_vid_del(dev, br->vlan_proto, v->vid);
	return err == -EOPNOTSUPP ? 0 : err;
}

/* Returns a master vlan, if it didn't exist it gets created. In all cases
 * a reference is taken to the master vlan before returning.
 */
static struct net_bridge_vlan *
br_vlan_get_master(struct net_bridge *br, u16 vid,
		   struct netlink_ext_ack *extack)
{
	struct net_bridge_vlan_group *vg;
	struct net_bridge_vlan *masterv;

	vg = br_vlan_group(br);
	masterv = br_vlan_find(vg, vid);
	if (!masterv) {
		bool changed;

		/* missing global ctx, create it now */
		if (br_vlan_add(br, vid, 0, &changed, extack))
			return NULL;
		masterv = br_vlan_find(vg, vid);
		if (WARN_ON(!masterv))
			return NULL;
		refcount_set(&masterv->refcnt, 1);
		return masterv;
	}
	refcount_inc(&masterv->refcnt);

	return masterv;
}

static void br_master_vlan_rcu_free(struct rcu_head *rcu)
{
	struct net_bridge_vlan *v;

	v = container_of(rcu, struct net_bridge_vlan, rcu);
	WARN_ON(!br_vlan_is_master(v));
	free_percpu(v->stats);
	v->stats = NULL;
	kfree(v);
}

static void br_vlan_put_master(struct net_bridge_vlan *masterv)
{
	struct net_bridge_vlan_group *vg;

	if (!br_vlan_is_master(masterv))
		return;

	vg = br_vlan_group(masterv->br);
	if (refcount_dec_and_test(&masterv->refcnt)) {
		rhashtable_remove_fast(&vg->vlan_hash,
				       &masterv->vnode, br_vlan_rht_params);
		__vlan_del_list(masterv);
		br_multicast_toggle_one_vlan(masterv, false);
		br_multicast_ctx_deinit(&masterv->br_mcast_ctx);
		call_rcu(&masterv->rcu, br_master_vlan_rcu_free);
	}
}

static void nbp_vlan_rcu_free(struct rcu_head *rcu)
{
	struct net_bridge_vlan *v;

	v = container_of(rcu, struct net_bridge_vlan, rcu);
	WARN_ON(br_vlan_is_master(v));
	/* if we had per-port stats configured then free them here */
	if (v->priv_flags & BR_VLFLAG_PER_PORT_STATS)
		free_percpu(v->stats);
	v->stats = NULL;
	kfree(v);
}

/* This is the shared VLAN add function which works for both ports and bridge
 * devices. There are four possible calls to this function in terms of the
 * vlan entry type:
 * 1. vlan is being added on a port (no master flags, global entry exists)
 * 2. vlan is being added on a bridge (both master and brentry flags)
 * 3. vlan is being added on a port, but a global entry didn't exist which
 *    is being created right now (master flag set, brentry flag unset), the
 *    global entry is used for global per-vlan features, but not for filtering
 * 4. same as 3 but with both master and brentry flags set so the entry
 *    will be used for filtering in both the port and the bridge
 */
static int __vlan_add(struct net_bridge_vlan *v, u16 flags,
		      struct netlink_ext_ack *extack)
{
	struct net_bridge_vlan *masterv = NULL;
	struct net_bridge_port *p = NULL;
	struct net_bridge_vlan_group *vg;
	struct net_device *dev;
	struct net_bridge *br;
	int err;

	if (br_vlan_is_master(v)) {
		br = v->br;
		dev = br->dev;
		vg = br_vlan_group(br);
	} else {
		p = v->port;
		br = p->br;
		dev = p->dev;
		vg = nbp_vlan_group(p);
	}

	if (p) {
		/* Add VLAN to the device filter if it is supported.
		 * This ensures tagged traffic enters the bridge when
		 * promiscuous mode is disabled by br_manage_promisc().
		 */
		err = __vlan_vid_add(dev, br, v, flags, extack);
		if (err)
			goto out;

		/* need to work on the master vlan too */
		if (flags & BRIDGE_VLAN_INFO_MASTER) {
			bool changed;

			err = br_vlan_add(br, v->vid,
					  flags | BRIDGE_VLAN_INFO_BRENTRY,
					  &changed, extack);
			if (err)
				goto out_filt;

			if (changed)
				br_vlan_notify(br, NULL, v->vid, 0,
					       RTM_NEWVLAN);
		}

		masterv = br_vlan_get_master(br, v->vid, extack);
		if (!masterv) {
			err = -ENOMEM;
			goto out_filt;
		}
		v->brvlan = masterv;
		if (br_opt_get(br, BROPT_VLAN_STATS_PER_PORT)) {
			v->stats =
			     netdev_alloc_pcpu_stats(struct pcpu_sw_netstats);
			if (!v->stats) {
				err = -ENOMEM;
				goto out_filt;
			}
			v->priv_flags |= BR_VLFLAG_PER_PORT_STATS;
		} else {
			v->stats = masterv->stats;
		}
		br_multicast_port_ctx_init(p, v, &v->port_mcast_ctx);
	} else {
		err = br_switchdev_port_vlan_add(dev, v->vid, flags, extack);
		if (err && err != -EOPNOTSUPP)
			goto out;
		br_multicast_ctx_init(br, v, &v->br_mcast_ctx);
		v->priv_flags |= BR_VLFLAG_GLOBAL_MCAST_ENABLED;
	}

	/* Add the dev mac and count the vlan only if it's usable */
	if (br_vlan_should_use(v)) {
		err = br_fdb_add_local(br, p, dev->dev_addr, v->vid);
		if (err) {
			br_err(br, "failed insert local address into bridge forwarding table\n");
			goto out_filt;
		}
		vg->num_vlans++;
	}

	/* set the state before publishing */
	v->state = BR_STATE_FORWARDING;

	err = rhashtable_lookup_insert_fast(&vg->vlan_hash, &v->vnode,
					    br_vlan_rht_params);
	if (err)
		goto out_fdb_insert;

	__vlan_add_list(v);
	__vlan_add_flags(v, flags);
	br_multicast_toggle_one_vlan(v, true);

	if (p)
		nbp_vlan_set_vlan_dev_state(p, v->vid);
out:
	return err;

out_fdb_insert:
	if (br_vlan_should_use(v)) {
		br_fdb_find_delete_local(br, p, dev->dev_addr, v->vid);
		vg->num_vlans--;
	}

out_filt:
	if (p) {
		__vlan_vid_del(dev, br, v);
		if (masterv) {
			if (v->stats && masterv->stats != v->stats)
				free_percpu(v->stats);
			v->stats = NULL;

			br_vlan_put_master(masterv);
			v->brvlan = NULL;
		}
	} else {
		br_switchdev_port_vlan_del(dev, v->vid);
	}

	goto out;
}

static int __vlan_del(struct net_bridge_vlan *v)
{
	struct net_bridge_vlan *masterv = v;
	struct net_bridge_vlan_group *vg;
	struct net_bridge_port *p = NULL;
	int err = 0;

	if (br_vlan_is_master(v)) {
		vg = br_vlan_group(v->br);
	} else {
		p = v->port;
		vg = nbp_vlan_group(v->port);
		masterv = v->brvlan;
	}

	__vlan_delete_pvid(vg, v->vid);
	if (p) {
		err = __vlan_vid_del(p->dev, p->br, v);
		if (err)
			goto out;
	} else {
		err = br_switchdev_port_vlan_del(v->br->dev, v->vid);
		if (err && err != -EOPNOTSUPP)
			goto out;
		err = 0;
	}

	if (br_vlan_should_use(v)) {
		v->flags &= ~BRIDGE_VLAN_INFO_BRENTRY;
		vg->num_vlans--;
	}

	if (masterv != v) {
		vlan_tunnel_info_del(vg, v);
		rhashtable_remove_fast(&vg->vlan_hash, &v->vnode,
				       br_vlan_rht_params);
		__vlan_del_list(v);
		nbp_vlan_set_vlan_dev_state(p, v->vid);
		br_multicast_toggle_one_vlan(v, false);
		br_multicast_port_ctx_deinit(&v->port_mcast_ctx);
		call_rcu(&v->rcu, nbp_vlan_rcu_free);
	}

	br_vlan_put_master(masterv);
out:
	return err;
}

static void __vlan_group_free(struct net_bridge_vlan_group *vg)
{
	WARN_ON(!list_empty(&vg->vlan_list));
	rhashtable_destroy(&vg->vlan_hash);
	vlan_tunnel_deinit(vg);
	kfree(vg);
}

static void __vlan_flush(const struct net_bridge *br,
			 const struct net_bridge_port *p,
			 struct net_bridge_vlan_group *vg)
{
	struct net_bridge_vlan *vlan, *tmp;
	u16 v_start = 0, v_end = 0;

	__vlan_delete_pvid(vg, vg->pvid);
	list_for_each_entry_safe(vlan, tmp, &vg->vlan_list, vlist) {
		/* take care of disjoint ranges */
		if (!v_start) {
			v_start = vlan->vid;
		} else if (vlan->vid - v_end != 1) {
			/* found range end, notify and start next one */
			br_vlan_notify(br, p, v_start, v_end, RTM_DELVLAN);
			v_start = vlan->vid;
		}
		v_end = vlan->vid;

		__vlan_del(vlan);
	}

	/* notify about the last/whole vlan range */
	if (v_start)
		br_vlan_notify(br, p, v_start, v_end, RTM_DELVLAN);
}

struct sk_buff *br_handle_vlan(struct net_bridge *br,
			       const struct net_bridge_port *p,
			       struct net_bridge_vlan_group *vg,
			       struct sk_buff *skb)
{
	struct pcpu_sw_netstats *stats;
	struct net_bridge_vlan *v;
	u16 vid;

	/* If this packet was not filtered at input, let it pass */
	if (!BR_INPUT_SKB_CB(skb)->vlan_filtered)
		goto out;

	/* At this point, we know that the frame was filtered and contains
	 * a valid vlan id.  If the vlan id has untagged flag set,
	 * send untagged; otherwise, send tagged.
	 */
	br_vlan_get_tag(skb, &vid);
	v = br_vlan_find(vg, vid);
	/* Vlan entry must be configured at this point.  The
	 * only exception is the bridge is set in promisc mode and the
	 * packet is destined for the bridge device.  In this case
	 * pass the packet as is.
	 */
	if (!v || !br_vlan_should_use(v)) {
		if ((br->dev->flags & IFF_PROMISC) && skb->dev == br->dev) {
			goto out;
		} else {
			kfree_skb(skb);
			return NULL;
		}
	}
	if (br_opt_get(br, BROPT_VLAN_STATS_ENABLED)) {
		stats = this_cpu_ptr(v->stats);
		u64_stats_update_begin(&stats->syncp);
		stats->tx_bytes += skb->len;
		stats->tx_packets++;
		u64_stats_update_end(&stats->syncp);
	}

	/* If the skb will be sent using forwarding offload, the assumption is
	 * that the switchdev will inject the packet into hardware together
	 * with the bridge VLAN, so that it can be forwarded according to that
	 * VLAN. The switchdev should deal with popping the VLAN header in
	 * hardware on each egress port as appropriate. So only strip the VLAN
	 * header if forwarding offload is not being used.
	 */
	if (v->flags & BRIDGE_VLAN_INFO_UNTAGGED &&
	    !br_switchdev_frame_uses_tx_fwd_offload(skb))
		__vlan_hwaccel_clear_tag(skb);

	if (p && (p->flags & BR_VLAN_TUNNEL) &&
	    br_handle_egress_vlan_tunnel(skb, v)) {
		kfree_skb(skb);
		return NULL;
	}
out:
	return skb;
}

/* Called under RCU */
static bool __allowed_ingress(const struct net_bridge *br,
			      struct net_bridge_vlan_group *vg,
			      struct sk_buff *skb, u16 *vid,
			      u8 *state,
			      struct net_bridge_vlan **vlan)
{
	struct pcpu_sw_netstats *stats;
	struct net_bridge_vlan *v;
	bool tagged;

	BR_INPUT_SKB_CB(skb)->vlan_filtered = true;
	/* If vlan tx offload is disabled on bridge device and frame was
	 * sent from vlan device on the bridge device, it does not have
	 * HW accelerated vlan tag.
	 */
	if (unlikely(!skb_vlan_tag_present(skb) &&
		     skb->protocol == br->vlan_proto)) {
		skb = skb_vlan_untag(skb);
		if (unlikely(!skb))
			return false;
	}

	if (!br_vlan_get_tag(skb, vid)) {
		/* Tagged frame */
		if (skb->vlan_proto != br->vlan_proto) {
			/* Protocol-mismatch, empty out vlan_tci for new tag */
			skb_push(skb, ETH_HLEN);
			skb = vlan_insert_tag_set_proto(skb, skb->vlan_proto,
							skb_vlan_tag_get(skb));
			if (unlikely(!skb))
				return false;

			skb_pull(skb, ETH_HLEN);
			skb_reset_mac_len(skb);
			*vid = 0;
			tagged = false;
		} else {
			tagged = true;
		}
	} else {
		/* Untagged frame */
		tagged = false;
	}

	if (!*vid) {
		u16 pvid = br_get_pvid(vg);

		/* Frame had a tag with VID 0 or did not have a tag.
		 * See if pvid is set on this port.  That tells us which
		 * vlan untagged or priority-tagged traffic belongs to.
		 */
		if (!pvid)
			goto drop;

		/* PVID is set on this port.  Any untagged or priority-tagged
		 * ingress frame is considered to belong to this vlan.
		 */
		*vid = pvid;
		if (likely(!tagged))
			/* Untagged Frame. */
			__vlan_hwaccel_put_tag(skb, br->vlan_proto, pvid);
		else
			/* Priority-tagged Frame.
			 * At this point, we know that skb->vlan_tci VID
			 * field was 0.
			 * We update only VID field and preserve PCP field.
			 */
			skb->vlan_tci |= pvid;

		/* if snooping and stats are disabled we can avoid the lookup */
		if (!br_opt_get(br, BROPT_MCAST_VLAN_SNOOPING_ENABLED) &&
		    !br_opt_get(br, BROPT_VLAN_STATS_ENABLED)) {
			if (*state == BR_STATE_FORWARDING) {
				*state = br_vlan_get_pvid_state(vg);
				return br_vlan_state_allowed(*state, true);
			} else {
				return true;
			}
		}
	}
	v = br_vlan_find(vg, *vid);
	if (!v || !br_vlan_should_use(v))
		goto drop;

	if (*state == BR_STATE_FORWARDING) {
		*state = br_vlan_get_state(v);
		if (!br_vlan_state_allowed(*state, true))
			goto drop;
	}

	if (br_opt_get(br, BROPT_VLAN_STATS_ENABLED)) {
		stats = this_cpu_ptr(v->stats);
		u64_stats_update_begin(&stats->syncp);
		stats->rx_bytes += skb->len;
		stats->rx_packets++;
		u64_stats_update_end(&stats->syncp);
	}

	*vlan = v;

	return true;

drop:
	kfree_skb(skb);
	return false;
}

bool br_allowed_ingress(const struct net_bridge *br,
			struct net_bridge_vlan_group *vg, struct sk_buff *skb,
			u16 *vid, u8 *state,
			struct net_bridge_vlan **vlan)
{
	/* If VLAN filtering is disabled on the bridge, all packets are
	 * permitted.
	 */
	*vlan = NULL;
	if (!br_opt_get(br, BROPT_VLAN_ENABLED)) {
		BR_INPUT_SKB_CB(skb)->vlan_filtered = false;
		return true;
	}

	return __allowed_ingress(br, vg, skb, vid, state, vlan);
}

/* Called under RCU. */
bool br_allowed_egress(struct net_bridge_vlan_group *vg,
		       const struct sk_buff *skb)
{
	const struct net_bridge_vlan *v;
	u16 vid;

	/* If this packet was not filtered at input, let it pass */
	if (!BR_INPUT_SKB_CB(skb)->vlan_filtered)
		return true;

	br_vlan_get_tag(skb, &vid);
	v = br_vlan_find(vg, vid);
	if (v && br_vlan_should_use(v) &&
	    br_vlan_state_allowed(br_vlan_get_state(v), false))
		return true;

	return false;
}

/* Called under RCU */
bool br_should_learn(struct net_bridge_port *p, struct sk_buff *skb, u16 *vid)
{
	struct net_bridge_vlan_group *vg;
	struct net_bridge *br = p->br;
	struct net_bridge_vlan *v;

	/* If filtering was disabled at input, let it pass. */
	if (!br_opt_get(br, BROPT_VLAN_ENABLED))
		return true;

	vg = nbp_vlan_group_rcu(p);
	if (!vg || !vg->num_vlans)
		return false;

	if (!br_vlan_get_tag(skb, vid) && skb->vlan_proto != br->vlan_proto)
		*vid = 0;

	if (!*vid) {
		*vid = br_get_pvid(vg);
		if (!*vid ||
		    !br_vlan_state_allowed(br_vlan_get_pvid_state(vg), true))
			return false;

		return true;
	}

	v = br_vlan_find(vg, *vid);
	if (v && br_vlan_state_allowed(br_vlan_get_state(v), true))
		return true;

	return false;
}

static int br_vlan_add_existing(struct net_bridge *br,
				struct net_bridge_vlan_group *vg,
				struct net_bridge_vlan *vlan,
				u16 flags, bool *changed,
				struct netlink_ext_ack *extack)
{
	int err;

	err = br_switchdev_port_vlan_add(br->dev, vlan->vid, flags, extack);
	if (err && err != -EOPNOTSUPP)
		return err;

	if (!br_vlan_is_brentry(vlan)) {
		/* Trying to change flags of non-existent bridge vlan */
		if (!(flags & BRIDGE_VLAN_INFO_BRENTRY)) {
			err = -EINVAL;
			goto err_flags;
		}
		/* It was only kept for port vlans, now make it real */
		err = br_fdb_add_local(br, NULL, br->dev->dev_addr, vlan->vid);
		if (err) {
			br_err(br, "failed to insert local address into bridge forwarding table\n");
			goto err_fdb_insert;
		}

		refcount_inc(&vlan->refcnt);
		vlan->flags |= BRIDGE_VLAN_INFO_BRENTRY;
		vg->num_vlans++;
		*changed = true;
		br_multicast_toggle_one_vlan(vlan, true);
	}

	if (__vlan_add_flags(vlan, flags))
		*changed = true;

	return 0;

err_fdb_insert:
err_flags:
	br_switchdev_port_vlan_del(br->dev, vlan->vid);
	return err;
}

/* Must be protected by RTNL.
 * Must be called with vid in range from 1 to 4094 inclusive.
 * changed must be true only if the vlan was created or updated
 */
int br_vlan_add(struct net_bridge *br, u16 vid, u16 flags, bool *changed,
		struct netlink_ext_ack *extack)
{
	struct net_bridge_vlan_group *vg;
	struct net_bridge_vlan *vlan;
	int ret;

	ASSERT_RTNL();

	*changed = false;
	vg = br_vlan_group(br);
	vlan = br_vlan_find(vg, vid);
	if (vlan)
		return br_vlan_add_existing(br, vg, vlan, flags, changed,
					    extack);

	vlan = kzalloc(sizeof(*vlan), GFP_KERNEL);
	if (!vlan)
		return -ENOMEM;

	vlan->stats = netdev_alloc_pcpu_stats(struct pcpu_sw_netstats);
	if (!vlan->stats) {
		kfree(vlan);
		return -ENOMEM;
	}
	vlan->vid = vid;
	vlan->flags = flags | BRIDGE_VLAN_INFO_MASTER;
	vlan->flags &= ~BRIDGE_VLAN_INFO_PVID;
	vlan->br = br;
	if (flags & BRIDGE_VLAN_INFO_BRENTRY)
		refcount_set(&vlan->refcnt, 1);
	ret = __vlan_add(vlan, flags, extack);
	if (ret) {
		free_percpu(vlan->stats);
		kfree(vlan);
	} else {
		*changed = true;
	}

	return ret;
}

/* Must be protected by RTNL.
 * Must be called with vid in range from 1 to 4094 inclusive.
 */
int br_vlan_delete(struct net_bridge *br, u16 vid)
{
	struct net_bridge_vlan_group *vg;
	struct net_bridge_vlan *v;

	ASSERT_RTNL();

	vg = br_vlan_group(br);
	v = br_vlan_find(vg, vid);
	if (!v || !br_vlan_is_brentry(v))
		return -ENOENT;

	br_fdb_find_delete_local(br, NULL, br->dev->dev_addr, vid);
	br_fdb_delete_by_port(br, NULL, vid, 0);

	vlan_tunnel_info_del(vg, v);

	return __vlan_del(v);
}

void br_vlan_flush(struct net_bridge *br)
{
	struct net_bridge_vlan_group *vg;

	ASSERT_RTNL();

	vg = br_vlan_group(br);
	__vlan_flush(br, NULL, vg);
	RCU_INIT_POINTER(br->vlgrp, NULL);
	synchronize_rcu();
	__vlan_group_free(vg);
}

struct net_bridge_vlan *br_vlan_find(struct net_bridge_vlan_group *vg, u16 vid)
{
	if (!vg)
		return NULL;

	return br_vlan_lookup(&vg->vlan_hash, vid);
}

/* Must be protected by RTNL. */
static void recalculate_group_addr(struct net_bridge *br)
{
	if (br_opt_get(br, BROPT_GROUP_ADDR_SET))
		return;

	spin_lock_bh(&br->lock);
	if (!br_opt_get(br, BROPT_VLAN_ENABLED) ||
	    br->vlan_proto == htons(ETH_P_8021Q)) {
		/* Bridge Group Address */
		br->group_addr[5] = 0x00;
	} else { /* vlan_enabled && ETH_P_8021AD */
		/* Provider Bridge Group Address */
		br->group_addr[5] = 0x08;
	}
	spin_unlock_bh(&br->lock);
}

/* Must be protected by RTNL. */
void br_recalculate_fwd_mask(struct net_bridge *br)
{
	if (!br_opt_get(br, BROPT_VLAN_ENABLED) ||
	    br->vlan_proto == htons(ETH_P_8021Q))
		br->group_fwd_mask_required = BR_GROUPFWD_DEFAULT;
	else /* vlan_enabled && ETH_P_8021AD */
		br->group_fwd_mask_required = BR_GROUPFWD_8021AD &
					      ~(1u << br->group_addr[5]);
}

int br_vlan_filter_toggle(struct net_bridge *br, unsigned long val,
			  struct netlink_ext_ack *extack)
{
	struct switchdev_attr attr = {
		.orig_dev = br->dev,
		.id = SWITCHDEV_ATTR_ID_BRIDGE_VLAN_FILTERING,
		.flags = SWITCHDEV_F_SKIP_EOPNOTSUPP,
		.u.vlan_filtering = val,
	};
	int err;

	if (br_opt_get(br, BROPT_VLAN_ENABLED) == !!val)
		return 0;

	br_opt_toggle(br, BROPT_VLAN_ENABLED, !!val);

	err = switchdev_port_attr_set(br->dev, &attr, extack);
	if (err && err != -EOPNOTSUPP) {
		br_opt_toggle(br, BROPT_VLAN_ENABLED, !val);
		return err;
	}

	br_manage_promisc(br);
	recalculate_group_addr(br);
	br_recalculate_fwd_mask(br);
	if (!val && br_opt_get(br, BROPT_MCAST_VLAN_SNOOPING_ENABLED)) {
		br_info(br, "vlan filtering disabled, automatically disabling multicast vlan snooping\n");
		br_multicast_toggle_vlan_snooping(br, false, NULL);
	}

	return 0;
}

bool br_vlan_enabled(const struct net_device *dev)
{
	struct net_bridge *br = netdev_priv(dev);

	return br_opt_get(br, BROPT_VLAN_ENABLED);
}
EXPORT_SYMBOL_GPL(br_vlan_enabled);

int br_vlan_get_proto(const struct net_device *dev, u16 *p_proto)
{
	struct net_bridge *br = netdev_priv(dev);

	*p_proto = ntohs(br->vlan_proto);

	return 0;
}
EXPORT_SYMBOL_GPL(br_vlan_get_proto);

int __br_vlan_set_proto(struct net_bridge *br, __be16 proto,
			struct netlink_ext_ack *extack)
{
	struct switchdev_attr attr = {
		.orig_dev = br->dev,
		.id = SWITCHDEV_ATTR_ID_BRIDGE_VLAN_PROTOCOL,
		.flags = SWITCHDEV_F_SKIP_EOPNOTSUPP,
		.u.vlan_protocol = ntohs(proto),
	};
	int err = 0;
	struct net_bridge_port *p;
	struct net_bridge_vlan *vlan;
	struct net_bridge_vlan_group *vg;
	__be16 oldproto = br->vlan_proto;

	if (br->vlan_proto == proto)
		return 0;

	err = switchdev_port_attr_set(br->dev, &attr, extack);
	if (err && err != -EOPNOTSUPP)
		return err;

	/* Add VLANs for the new proto to the device filter. */
	list_for_each_entry(p, &br->port_list, list) {
		vg = nbp_vlan_group(p);
		list_for_each_entry(vlan, &vg->vlan_list, vlist) {
			err = vlan_vid_add(p->dev, proto, vlan->vid);
			if (err)
				goto err_filt;
		}
	}

	br->vlan_proto = proto;

	recalculate_group_addr(br);
	br_recalculate_fwd_mask(br);

	/* Delete VLANs for the old proto from the device filter. */
	list_for_each_entry(p, &br->port_list, list) {
		vg = nbp_vlan_group(p);
		list_for_each_entry(vlan, &vg->vlan_list, vlist)
			vlan_vid_del(p->dev, oldproto, vlan->vid);
	}

	return 0;

err_filt:
	attr.u.vlan_protocol = ntohs(oldproto);
	switchdev_port_attr_set(br->dev, &attr, NULL);

	list_for_each_entry_continue_reverse(vlan, &vg->vlan_list, vlist)
		vlan_vid_del(p->dev, proto, vlan->vid);

	list_for_each_entry_continue_reverse(p, &br->port_list, list) {
		vg = nbp_vlan_group(p);
		list_for_each_entry(vlan, &vg->vlan_list, vlist)
			vlan_vid_del(p->dev, proto, vlan->vid);
	}

	return err;
}

int br_vlan_set_proto(struct net_bridge *br, unsigned long val,
		      struct netlink_ext_ack *extack)
{
	if (!eth_type_vlan(htons(val)))
		return -EPROTONOSUPPORT;

	return __br_vlan_set_proto(br, htons(val), extack);
}

int br_vlan_set_stats(struct net_bridge *br, unsigned long val)
{
	switch (val) {
	case 0:
	case 1:
		br_opt_toggle(br, BROPT_VLAN_STATS_ENABLED, !!val);
		break;
	default:
		return -EINVAL;
	}

	return 0;
}

int br_vlan_set_stats_per_port(struct net_bridge *br, unsigned long val)
{
	struct net_bridge_port *p;

	/* allow to change the option if there are no port vlans configured */
	list_for_each_entry(p, &br->port_list, list) {
		struct net_bridge_vlan_group *vg = nbp_vlan_group(p);

		if (vg->num_vlans)
			return -EBUSY;
	}

	switch (val) {
	case 0:
	case 1:
		br_opt_toggle(br, BROPT_VLAN_STATS_PER_PORT, !!val);
		break;
	default:
		return -EINVAL;
	}

	return 0;
}

static bool vlan_default_pvid(struct net_bridge_vlan_group *vg, u16 vid)
{
	struct net_bridge_vlan *v;

	if (vid != vg->pvid)
		return false;

	v = br_vlan_lookup(&vg->vlan_hash, vid);
	if (v && br_vlan_should_use(v) &&
	    (v->flags & BRIDGE_VLAN_INFO_UNTAGGED))
		return true;

	return false;
}

static void br_vlan_disable_default_pvid(struct net_bridge *br)
{
	struct net_bridge_port *p;
	u16 pvid = br->default_pvid;

	/* Disable default_pvid on all ports where it is still
	 * configured.
	 */
	if (vlan_default_pvid(br_vlan_group(br), pvid)) {
		if (!br_vlan_delete(br, pvid))
			br_vlan_notify(br, NULL, pvid, 0, RTM_DELVLAN);
	}

	list_for_each_entry(p, &br->port_list, list) {
		if (vlan_default_pvid(nbp_vlan_group(p), pvid) &&
		    !nbp_vlan_delete(p, pvid))
			br_vlan_notify(br, p, pvid, 0, RTM_DELVLAN);
	}

	br->default_pvid = 0;
}

int __br_vlan_set_default_pvid(struct net_bridge *br, u16 pvid,
			       struct netlink_ext_ack *extack)
{
	const struct net_bridge_vlan *pvent;
	struct net_bridge_vlan_group *vg;
	struct net_bridge_port *p;
	unsigned long *changed;
	bool vlchange;
	u16 old_pvid;
	int err = 0;

	if (!pvid) {
		br_vlan_disable_default_pvid(br);
		return 0;
	}

	changed = bitmap_zalloc(BR_MAX_PORTS, GFP_KERNEL);
	if (!changed)
		return -ENOMEM;

	old_pvid = br->default_pvid;

	/* Update default_pvid config only if we do not conflict with
	 * user configuration.
	 */
	vg = br_vlan_group(br);
	pvent = br_vlan_find(vg, pvid);
	if ((!old_pvid || vlan_default_pvid(vg, old_pvid)) &&
	    (!pvent || !br_vlan_should_use(pvent))) {
		err = br_vlan_add(br, pvid,
				  BRIDGE_VLAN_INFO_PVID |
				  BRIDGE_VLAN_INFO_UNTAGGED |
				  BRIDGE_VLAN_INFO_BRENTRY,
				  &vlchange, extack);
		if (err)
			goto out;

		if (br_vlan_delete(br, old_pvid))
			br_vlan_notify(br, NULL, old_pvid, 0, RTM_DELVLAN);
		br_vlan_notify(br, NULL, pvid, 0, RTM_NEWVLAN);
		set_bit(0, changed);
	}

	list_for_each_entry(p, &br->port_list, list) {
		/* Update default_pvid config only if we do not conflict with
		 * user configuration.
		 */
		vg = nbp_vlan_group(p);
		if ((old_pvid &&
		     !vlan_default_pvid(vg, old_pvid)) ||
		    br_vlan_find(vg, pvid))
			continue;

		err = nbp_vlan_add(p, pvid,
				   BRIDGE_VLAN_INFO_PVID |
				   BRIDGE_VLAN_INFO_UNTAGGED,
				   &vlchange, extack);
		if (err)
			goto err_port;
		if (nbp_vlan_delete(p, old_pvid))
			br_vlan_notify(br, p, old_pvid, 0, RTM_DELVLAN);
		br_vlan_notify(p->br, p, pvid, 0, RTM_NEWVLAN);
		set_bit(p->port_no, changed);
	}

	br->default_pvid = pvid;

out:
	bitmap_free(changed);
	return err;

err_port:
	list_for_each_entry_continue_reverse(p, &br->port_list, list) {
		if (!test_bit(p->port_no, changed))
			continue;

		if (old_pvid) {
			nbp_vlan_add(p, old_pvid,
				     BRIDGE_VLAN_INFO_PVID |
				     BRIDGE_VLAN_INFO_UNTAGGED,
				     &vlchange, NULL);
			br_vlan_notify(p->br, p, old_pvid, 0, RTM_NEWVLAN);
		}
		nbp_vlan_delete(p, pvid);
		br_vlan_notify(br, p, pvid, 0, RTM_DELVLAN);
	}

	if (test_bit(0, changed)) {
		if (old_pvid) {
			br_vlan_add(br, old_pvid,
				    BRIDGE_VLAN_INFO_PVID |
				    BRIDGE_VLAN_INFO_UNTAGGED |
				    BRIDGE_VLAN_INFO_BRENTRY,
				    &vlchange, NULL);
			br_vlan_notify(br, NULL, old_pvid, 0, RTM_NEWVLAN);
		}
		br_vlan_delete(br, pvid);
		br_vlan_notify(br, NULL, pvid, 0, RTM_DELVLAN);
	}
	goto out;
}

int br_vlan_set_default_pvid(struct net_bridge *br, unsigned long val,
			     struct netlink_ext_ack *extack)
{
	u16 pvid = val;
	int err = 0;

	if (val >= VLAN_VID_MASK)
		return -EINVAL;

	if (pvid == br->default_pvid)
		goto out;

	/* Only allow default pvid change when filtering is disabled */
	if (br_opt_get(br, BROPT_VLAN_ENABLED)) {
		pr_info_once("Please disable vlan filtering to change default_pvid\n");
		err = -EPERM;
		goto out;
	}
	err = __br_vlan_set_default_pvid(br, pvid, extack);
out:
	return err;
}

int br_vlan_init(struct net_bridge *br)
{
	struct net_bridge_vlan_group *vg;
	int ret = -ENOMEM;

	vg = kzalloc(sizeof(*vg), GFP_KERNEL);
	if (!vg)
		goto out;
	ret = rhashtable_init(&vg->vlan_hash, &br_vlan_rht_params);
	if (ret)
		goto err_rhtbl;
	ret = vlan_tunnel_init(vg);
	if (ret)
		goto err_tunnel_init;
	INIT_LIST_HEAD(&vg->vlan_list);
	br->vlan_proto = htons(ETH_P_8021Q);
	br->default_pvid = 1;
	rcu_assign_pointer(br->vlgrp, vg);

out:
	return ret;

err_tunnel_init:
	rhashtable_destroy(&vg->vlan_hash);
err_rhtbl:
	kfree(vg);

	goto out;
}

int nbp_vlan_init(struct net_bridge_port *p, struct netlink_ext_ack *extack)
{
	struct switchdev_attr attr = {
		.orig_dev = p->br->dev,
		.id = SWITCHDEV_ATTR_ID_BRIDGE_VLAN_FILTERING,
		.flags = SWITCHDEV_F_SKIP_EOPNOTSUPP,
		.u.vlan_filtering = br_opt_get(p->br, BROPT_VLAN_ENABLED),
	};
	struct net_bridge_vlan_group *vg;
	int ret = -ENOMEM;

	vg = kzalloc(sizeof(struct net_bridge_vlan_group), GFP_KERNEL);
	if (!vg)
		goto out;

	ret = switchdev_port_attr_set(p->dev, &attr, extack);
	if (ret && ret != -EOPNOTSUPP)
		goto err_vlan_enabled;

	ret = rhashtable_init(&vg->vlan_hash, &br_vlan_rht_params);
	if (ret)
		goto err_rhtbl;
	ret = vlan_tunnel_init(vg);
	if (ret)
		goto err_tunnel_init;
	INIT_LIST_HEAD(&vg->vlan_list);
	rcu_assign_pointer(p->vlgrp, vg);
	if (p->br->default_pvid) {
		bool changed;

		ret = nbp_vlan_add(p, p->br->default_pvid,
				   BRIDGE_VLAN_INFO_PVID |
				   BRIDGE_VLAN_INFO_UNTAGGED,
				   &changed, extack);
		if (ret)
			goto err_vlan_add;
		br_vlan_notify(p->br, p, p->br->default_pvid, 0, RTM_NEWVLAN);
	}
out:
	return ret;

err_vlan_add:
	RCU_INIT_POINTER(p->vlgrp, NULL);
	synchronize_rcu();
	vlan_tunnel_deinit(vg);
err_tunnel_init:
	rhashtable_destroy(&vg->vlan_hash);
err_rhtbl:
err_vlan_enabled:
	kfree(vg);

	goto out;
}

/* Must be protected by RTNL.
 * Must be called with vid in range from 1 to 4094 inclusive.
 * changed must be true only if the vlan was created or updated
 */
int nbp_vlan_add(struct net_bridge_port *port, u16 vid, u16 flags,
		 bool *changed, struct netlink_ext_ack *extack)
{
	struct net_bridge_vlan *vlan;
	int ret;

	ASSERT_RTNL();

	*changed = false;
	vlan = br_vlan_find(nbp_vlan_group(port), vid);
	if (vlan) {
		/* Pass the flags to the hardware bridge */
		ret = br_switchdev_port_vlan_add(port->dev, vid, flags, extack);
		if (ret && ret != -EOPNOTSUPP)
			return ret;
		*changed = __vlan_add_flags(vlan, flags);

		return 0;
	}

	vlan = kzalloc(sizeof(*vlan), GFP_KERNEL);
	if (!vlan)
		return -ENOMEM;

	vlan->vid = vid;
	vlan->port = port;
	ret = __vlan_add(vlan, flags, extack);
	if (ret)
		kfree(vlan);
	else
		*changed = true;

	return ret;
}

/* Must be protected by RTNL.
 * Must be called with vid in range from 1 to 4094 inclusive.
 */
int nbp_vlan_delete(struct net_bridge_port *port, u16 vid)
{
	struct net_bridge_vlan *v;

	ASSERT_RTNL();

	v = br_vlan_find(nbp_vlan_group(port), vid);
	if (!v)
		return -ENOENT;
	br_fdb_find_delete_local(port->br, port, port->dev->dev_addr, vid);
	br_fdb_delete_by_port(port->br, port, vid, 0);

	return __vlan_del(v);
}

void nbp_vlan_flush(struct net_bridge_port *port)
{
	struct net_bridge_vlan_group *vg;

	ASSERT_RTNL();

	vg = nbp_vlan_group(port);
	__vlan_flush(port->br, port, vg);
	RCU_INIT_POINTER(port->vlgrp, NULL);
	synchronize_rcu();
	__vlan_group_free(vg);
}

void br_vlan_get_stats(const struct net_bridge_vlan *v,
		       struct pcpu_sw_netstats *stats)
{
	int i;

	memset(stats, 0, sizeof(*stats));
	for_each_possible_cpu(i) {
		u64 rxpackets, rxbytes, txpackets, txbytes;
		struct pcpu_sw_netstats *cpu_stats;
		unsigned int start;

		cpu_stats = per_cpu_ptr(v->stats, i);
		do {
			start = u64_stats_fetch_begin_irq(&cpu_stats->syncp);
			rxpackets = cpu_stats->rx_packets;
			rxbytes = cpu_stats->rx_bytes;
			txbytes = cpu_stats->tx_bytes;
			txpackets = cpu_stats->tx_packets;
		} while (u64_stats_fetch_retry_irq(&cpu_stats->syncp, start));

		stats->rx_packets += rxpackets;
		stats->rx_bytes += rxbytes;
		stats->tx_bytes += txbytes;
		stats->tx_packets += txpackets;
	}
}

int br_vlan_get_pvid(const struct net_device *dev, u16 *p_pvid)
{
	struct net_bridge_vlan_group *vg;
	struct net_bridge_port *p;

	ASSERT_RTNL();
	p = br_port_get_check_rtnl(dev);
	if (p)
		vg = nbp_vlan_group(p);
	else if (netif_is_bridge_master(dev))
		vg = br_vlan_group(netdev_priv(dev));
	else
		return -EINVAL;

	*p_pvid = br_get_pvid(vg);
	return 0;
}
EXPORT_SYMBOL_GPL(br_vlan_get_pvid);

int br_vlan_get_pvid_rcu(const struct net_device *dev, u16 *p_pvid)
{
	struct net_bridge_vlan_group *vg;
	struct net_bridge_port *p;

	p = br_port_get_check_rcu(dev);
	if (p)
		vg = nbp_vlan_group_rcu(p);
	else if (netif_is_bridge_master(dev))
		vg = br_vlan_group_rcu(netdev_priv(dev));
	else
		return -EINVAL;

	*p_pvid = br_get_pvid(vg);
	return 0;
}
EXPORT_SYMBOL_GPL(br_vlan_get_pvid_rcu);

void br_vlan_fill_forward_path_pvid(struct net_bridge *br,
				    struct net_device_path_ctx *ctx,
				    struct net_device_path *path)
{
	struct net_bridge_vlan_group *vg;
	int idx = ctx->num_vlans - 1;
	u16 vid;

	path->bridge.vlan_mode = DEV_PATH_BR_VLAN_KEEP;

	if (!br_opt_get(br, BROPT_VLAN_ENABLED))
		return;

	vg = br_vlan_group(br);

	if (idx >= 0 &&
	    ctx->vlan[idx].proto == br->vlan_proto) {
		vid = ctx->vlan[idx].id;
	} else {
		path->bridge.vlan_mode = DEV_PATH_BR_VLAN_TAG;
		vid = br_get_pvid(vg);
	}

	path->bridge.vlan_id = vid;
	path->bridge.vlan_proto = br->vlan_proto;
}

int br_vlan_fill_forward_path_mode(struct net_bridge *br,
				   struct net_bridge_port *dst,
				   struct net_device_path *path)
{
	struct net_bridge_vlan_group *vg;
	struct net_bridge_vlan *v;

	if (!br_opt_get(br, BROPT_VLAN_ENABLED))
		return 0;

	vg = nbp_vlan_group_rcu(dst);
	v = br_vlan_find(vg, path->bridge.vlan_id);
	if (!v || !br_vlan_should_use(v))
		return -EINVAL;

	if (!(v->flags & BRIDGE_VLAN_INFO_UNTAGGED))
		return 0;

	if (path->bridge.vlan_mode == DEV_PATH_BR_VLAN_TAG)
		path->bridge.vlan_mode = DEV_PATH_BR_VLAN_KEEP;
	else if (v->priv_flags & BR_VLFLAG_ADDED_BY_SWITCHDEV)
		path->bridge.vlan_mode = DEV_PATH_BR_VLAN_UNTAG_HW;
	else
		path->bridge.vlan_mode = DEV_PATH_BR_VLAN_UNTAG;

	return 0;
}

int br_vlan_get_info(const struct net_device *dev, u16 vid,
		     struct bridge_vlan_info *p_vinfo)
{
	struct net_bridge_vlan_group *vg;
	struct net_bridge_vlan *v;
	struct net_bridge_port *p;

	ASSERT_RTNL();
	p = br_port_get_check_rtnl(dev);
	if (p)
		vg = nbp_vlan_group(p);
	else if (netif_is_bridge_master(dev))
		vg = br_vlan_group(netdev_priv(dev));
	else
		return -EINVAL;

	v = br_vlan_find(vg, vid);
	if (!v)
		return -ENOENT;

	p_vinfo->vid = vid;
	p_vinfo->flags = v->flags;
	if (vid == br_get_pvid(vg))
		p_vinfo->flags |= BRIDGE_VLAN_INFO_PVID;
	return 0;
}
EXPORT_SYMBOL_GPL(br_vlan_get_info);

int br_vlan_get_info_rcu(const struct net_device *dev, u16 vid,
			 struct bridge_vlan_info *p_vinfo)
{
	struct net_bridge_vlan_group *vg;
	struct net_bridge_vlan *v;
	struct net_bridge_port *p;

	p = br_port_get_check_rcu(dev);
	if (p)
		vg = nbp_vlan_group_rcu(p);
	else if (netif_is_bridge_master(dev))
		vg = br_vlan_group_rcu(netdev_priv(dev));
	else
		return -EINVAL;

	v = br_vlan_find(vg, vid);
	if (!v)
		return -ENOENT;

	p_vinfo->vid = vid;
	p_vinfo->flags = v->flags;
	if (vid == br_get_pvid(vg))
		p_vinfo->flags |= BRIDGE_VLAN_INFO_PVID;
	return 0;
}
EXPORT_SYMBOL_GPL(br_vlan_get_info_rcu);

static int br_vlan_is_bind_vlan_dev(const struct net_device *dev)
{
	return is_vlan_dev(dev) &&
		!!(vlan_dev_priv(dev)->flags & VLAN_FLAG_BRIDGE_BINDING);
}

static int br_vlan_is_bind_vlan_dev_fn(struct net_device *dev,
			       __always_unused struct netdev_nested_priv *priv)
{
	return br_vlan_is_bind_vlan_dev(dev);
}

static bool br_vlan_has_upper_bind_vlan_dev(struct net_device *dev)
{
	int found;

	rcu_read_lock();
	found = netdev_walk_all_upper_dev_rcu(dev, br_vlan_is_bind_vlan_dev_fn,
					      NULL);
	rcu_read_unlock();

	return !!found;
}

struct br_vlan_bind_walk_data {
	u16 vid;
	struct net_device *result;
};

static int br_vlan_match_bind_vlan_dev_fn(struct net_device *dev,
					  struct netdev_nested_priv *priv)
{
	struct br_vlan_bind_walk_data *data = priv->data;
	int found = 0;

	if (br_vlan_is_bind_vlan_dev(dev) &&
	    vlan_dev_priv(dev)->vlan_id == data->vid) {
		data->result = dev;
		found = 1;
	}

	return found;
}

static struct net_device *
br_vlan_get_upper_bind_vlan_dev(struct net_device *dev, u16 vid)
{
	struct br_vlan_bind_walk_data data = {
		.vid = vid,
	};
	struct netdev_nested_priv priv = {
		.data = (void *)&data,
	};

	rcu_read_lock();
	netdev_walk_all_upper_dev_rcu(dev, br_vlan_match_bind_vlan_dev_fn,
				      &priv);
	rcu_read_unlock();

	return data.result;
}

static bool br_vlan_is_dev_up(const struct net_device *dev)
{
	return  !!(dev->flags & IFF_UP) && netif_oper_up(dev);
}

static void br_vlan_set_vlan_dev_state(const struct net_bridge *br,
				       struct net_device *vlan_dev)
{
	u16 vid = vlan_dev_priv(vlan_dev)->vlan_id;
	struct net_bridge_vlan_group *vg;
	struct net_bridge_port *p;
	bool has_carrier = false;

	if (!netif_carrier_ok(br->dev)) {
		netif_carrier_off(vlan_dev);
		return;
	}

	list_for_each_entry(p, &br->port_list, list) {
		vg = nbp_vlan_group(p);
		if (br_vlan_find(vg, vid) && br_vlan_is_dev_up(p->dev)) {
			has_carrier = true;
			break;
		}
	}

	if (has_carrier)
		netif_carrier_on(vlan_dev);
	else
		netif_carrier_off(vlan_dev);
}

static void br_vlan_set_all_vlan_dev_state(struct net_bridge_port *p)
{
	struct net_bridge_vlan_group *vg = nbp_vlan_group(p);
	struct net_bridge_vlan *vlan;
	struct net_device *vlan_dev;

	list_for_each_entry(vlan, &vg->vlan_list, vlist) {
		vlan_dev = br_vlan_get_upper_bind_vlan_dev(p->br->dev,
							   vlan->vid);
		if (vlan_dev) {
			if (br_vlan_is_dev_up(p->dev)) {
				if (netif_carrier_ok(p->br->dev))
					netif_carrier_on(vlan_dev);
			} else {
				br_vlan_set_vlan_dev_state(p->br, vlan_dev);
			}
		}
	}
}

static void br_vlan_upper_change(struct net_device *dev,
				 struct net_device *upper_dev,
				 bool linking)
{
	struct net_bridge *br = netdev_priv(dev);

	if (!br_vlan_is_bind_vlan_dev(upper_dev))
		return;

	if (linking) {
		br_vlan_set_vlan_dev_state(br, upper_dev);
		br_opt_toggle(br, BROPT_VLAN_BRIDGE_BINDING, true);
	} else {
		br_opt_toggle(br, BROPT_VLAN_BRIDGE_BINDING,
			      br_vlan_has_upper_bind_vlan_dev(dev));
	}
}

struct br_vlan_link_state_walk_data {
	struct net_bridge *br;
};

static int br_vlan_link_state_change_fn(struct net_device *vlan_dev,
					struct netdev_nested_priv *priv)
{
	struct br_vlan_link_state_walk_data *data = priv->data;

	if (br_vlan_is_bind_vlan_dev(vlan_dev))
		br_vlan_set_vlan_dev_state(data->br, vlan_dev);

	return 0;
}

static void br_vlan_link_state_change(struct net_device *dev,
				      struct net_bridge *br)
{
	struct br_vlan_link_state_walk_data data = {
		.br = br
	};
	struct netdev_nested_priv priv = {
		.data = (void *)&data,
	};

	rcu_read_lock();
	netdev_walk_all_upper_dev_rcu(dev, br_vlan_link_state_change_fn,
				      &priv);
	rcu_read_unlock();
}

/* Must be protected by RTNL. */
static void nbp_vlan_set_vlan_dev_state(struct net_bridge_port *p, u16 vid)
{
	struct net_device *vlan_dev;

	if (!br_opt_get(p->br, BROPT_VLAN_BRIDGE_BINDING))
		return;

	vlan_dev = br_vlan_get_upper_bind_vlan_dev(p->br->dev, vid);
	if (vlan_dev)
		br_vlan_set_vlan_dev_state(p->br, vlan_dev);
}

/* Must be protected by RTNL. */
int br_vlan_bridge_event(struct net_device *dev, unsigned long event, void *ptr)
{
	struct netdev_notifier_changeupper_info *info;
	struct net_bridge *br = netdev_priv(dev);
	int vlcmd = 0, ret = 0;
	bool changed = false;

	switch (event) {
	case NETDEV_REGISTER:
		ret = br_vlan_add(br, br->default_pvid,
				  BRIDGE_VLAN_INFO_PVID |
				  BRIDGE_VLAN_INFO_UNTAGGED |
				  BRIDGE_VLAN_INFO_BRENTRY, &changed, NULL);
		vlcmd = RTM_NEWVLAN;
		break;
	case NETDEV_UNREGISTER:
		changed = !br_vlan_delete(br, br->default_pvid);
		vlcmd = RTM_DELVLAN;
		break;
	case NETDEV_CHANGEUPPER:
		info = ptr;
		br_vlan_upper_change(dev, info->upper_dev, info->linking);
		break;

	case NETDEV_CHANGE:
	case NETDEV_UP:
		if (!br_opt_get(br, BROPT_VLAN_BRIDGE_BINDING))
			break;
		br_vlan_link_state_change(dev, br);
		break;
	}
	if (changed)
		br_vlan_notify(br, NULL, br->default_pvid, 0, vlcmd);

	return ret;
}

/* Must be protected by RTNL. */
void br_vlan_port_event(struct net_bridge_port *p, unsigned long event)
{
	if (!br_opt_get(p->br, BROPT_VLAN_BRIDGE_BINDING))
		return;

	switch (event) {
	case NETDEV_CHANGE:
	case NETDEV_DOWN:
	case NETDEV_UP:
		br_vlan_set_all_vlan_dev_state(p);
		break;
	}
}

static bool br_vlan_stats_fill(struct sk_buff *skb,
			       const struct net_bridge_vlan *v)
{
	struct pcpu_sw_netstats stats;
	struct nlattr *nest;

	nest = nla_nest_start(skb, BRIDGE_VLANDB_ENTRY_STATS);
	if (!nest)
		return false;

	br_vlan_get_stats(v, &stats);
	if (nla_put_u64_64bit(skb, BRIDGE_VLANDB_STATS_RX_BYTES, stats.rx_bytes,
			      BRIDGE_VLANDB_STATS_PAD) ||
	    nla_put_u64_64bit(skb, BRIDGE_VLANDB_STATS_RX_PACKETS,
			      stats.rx_packets, BRIDGE_VLANDB_STATS_PAD) ||
	    nla_put_u64_64bit(skb, BRIDGE_VLANDB_STATS_TX_BYTES, stats.tx_bytes,
			      BRIDGE_VLANDB_STATS_PAD) ||
	    nla_put_u64_64bit(skb, BRIDGE_VLANDB_STATS_TX_PACKETS,
			      stats.tx_packets, BRIDGE_VLANDB_STATS_PAD))
		goto out_err;

	nla_nest_end(skb, nest);

	return true;

out_err:
	nla_nest_cancel(skb, nest);
	return false;
}

/* v_opts is used to dump the options which must be equal in the whole range */
static bool br_vlan_fill_vids(struct sk_buff *skb, u16 vid, u16 vid_range,
			      const struct net_bridge_vlan *v_opts,
			      u16 flags,
			      bool dump_stats)
{
	struct bridge_vlan_info info;
	struct nlattr *nest;

	nest = nla_nest_start(skb, BRIDGE_VLANDB_ENTRY);
	if (!nest)
		return false;

	memset(&info, 0, sizeof(info));
	info.vid = vid;
	if (flags & BRIDGE_VLAN_INFO_UNTAGGED)
		info.flags |= BRIDGE_VLAN_INFO_UNTAGGED;
	if (flags & BRIDGE_VLAN_INFO_PVID)
		info.flags |= BRIDGE_VLAN_INFO_PVID;

	if (nla_put(skb, BRIDGE_VLANDB_ENTRY_INFO, sizeof(info), &info))
		goto out_err;

	if (vid_range && vid < vid_range &&
	    !(flags & BRIDGE_VLAN_INFO_PVID) &&
	    nla_put_u16(skb, BRIDGE_VLANDB_ENTRY_RANGE, vid_range))
		goto out_err;

	if (v_opts) {
		if (!br_vlan_opts_fill(skb, v_opts))
			goto out_err;

		if (dump_stats && !br_vlan_stats_fill(skb, v_opts))
			goto out_err;
	}

	nla_nest_end(skb, nest);

	return true;

out_err:
	nla_nest_cancel(skb, nest);
	return false;
}

static size_t rtnl_vlan_nlmsg_size(void)
{
	return NLMSG_ALIGN(sizeof(struct br_vlan_msg))
		+ nla_total_size(0) /* BRIDGE_VLANDB_ENTRY */
		+ nla_total_size(sizeof(u16)) /* BRIDGE_VLANDB_ENTRY_RANGE */
		+ nla_total_size(sizeof(struct bridge_vlan_info)) /* BRIDGE_VLANDB_ENTRY_INFO */
		+ br_vlan_opts_nl_size(); /* bridge vlan options */
}

void br_vlan_notify(const struct net_bridge *br,
		    const struct net_bridge_port *p,
		    u16 vid, u16 vid_range,
		    int cmd)
{
	struct net_bridge_vlan_group *vg;
	struct net_bridge_vlan *v = NULL;
	struct br_vlan_msg *bvm;
	struct nlmsghdr *nlh;
	struct sk_buff *skb;
	int err = -ENOBUFS;
	struct net *net;
	u16 flags = 0;
	int ifindex;

	/* right now notifications are done only with rtnl held */
	ASSERT_RTNL();

	if (p) {
		ifindex = p->dev->ifindex;
		vg = nbp_vlan_group(p);
		net = dev_net(p->dev);
	} else {
		ifindex = br->dev->ifindex;
		vg = br_vlan_group(br);
		net = dev_net(br->dev);
	}

	skb = nlmsg_new(rtnl_vlan_nlmsg_size(), GFP_KERNEL);
	if (!skb)
		goto out_err;

	err = -EMSGSIZE;
	nlh = nlmsg_put(skb, 0, 0, cmd, sizeof(*bvm), 0);
	if (!nlh)
		goto out_err;
	bvm = nlmsg_data(nlh);
	memset(bvm, 0, sizeof(*bvm));
	bvm->family = AF_BRIDGE;
	bvm->ifindex = ifindex;

	switch (cmd) {
	case RTM_NEWVLAN:
		/* need to find the vlan due to flags/options */
		v = br_vlan_find(vg, vid);
		if (!v || !br_vlan_should_use(v))
			goto out_kfree;

		flags = v->flags;
		if (br_get_pvid(vg) == v->vid)
			flags |= BRIDGE_VLAN_INFO_PVID;
		break;
	case RTM_DELVLAN:
		break;
	default:
		goto out_kfree;
	}

	if (!br_vlan_fill_vids(skb, vid, vid_range, v, flags, false))
		goto out_err;

	nlmsg_end(skb, nlh);
	rtnl_notify(skb, net, 0, RTNLGRP_BRVLAN, NULL, GFP_KERNEL);
	return;

out_err:
	rtnl_set_sk_err(net, RTNLGRP_BRVLAN, err);
out_kfree:
	kfree_skb(skb);
}

<<<<<<< HEAD
static int br_vlan_replay_one(struct notifier_block *nb,
			      struct net_device *dev,
			      struct switchdev_obj_port_vlan *vlan,
			      const void *ctx, unsigned long action,
			      struct netlink_ext_ack *extack)
{
	struct switchdev_notifier_port_obj_info obj_info = {
		.info = {
			.dev = dev,
			.extack = extack,
			.ctx = ctx,
		},
		.obj = &vlan->obj,
	};
	int err;

	err = nb->notifier_call(nb, action, &obj_info);
	return notifier_to_errno(err);
}

int br_vlan_replay(struct net_device *br_dev, struct net_device *dev,
		   const void *ctx, bool adding, struct notifier_block *nb,
		   struct netlink_ext_ack *extack)
{
	struct net_bridge_vlan_group *vg;
	struct net_bridge_vlan *v;
	struct net_bridge_port *p;
	struct net_bridge *br;
	unsigned long action;
	int err = 0;
	u16 pvid;

	ASSERT_RTNL();

	if (!nb)
		return 0;

	if (!netif_is_bridge_master(br_dev))
		return -EINVAL;

	if (!netif_is_bridge_master(dev) && !netif_is_bridge_port(dev))
		return -EINVAL;

	if (netif_is_bridge_master(dev)) {
		br = netdev_priv(dev);
		vg = br_vlan_group(br);
		p = NULL;
	} else {
		p = br_port_get_rtnl(dev);
		if (WARN_ON(!p))
			return -EINVAL;
		vg = nbp_vlan_group(p);
		br = p->br;
	}

	if (!vg)
		return 0;

	if (adding)
		action = SWITCHDEV_PORT_OBJ_ADD;
	else
		action = SWITCHDEV_PORT_OBJ_DEL;

	pvid = br_get_pvid(vg);

	list_for_each_entry(v, &vg->vlan_list, vlist) {
		struct switchdev_obj_port_vlan vlan = {
			.obj.orig_dev = dev,
			.obj.id = SWITCHDEV_OBJ_ID_PORT_VLAN,
			.flags = br_vlan_flags(v, pvid),
			.vid = v->vid,
		};

		if (!br_vlan_should_use(v))
			continue;

		err = br_vlan_replay_one(nb, dev, &vlan, ctx, action, extack);
		if (err)
			return err;
	}

	return err;
}

=======
>>>>>>> df0cc57e
/* check if v_curr can enter a range ending in range_end */
bool br_vlan_can_enter_range(const struct net_bridge_vlan *v_curr,
			     const struct net_bridge_vlan *range_end)
{
	return v_curr->vid - range_end->vid == 1 &&
	       range_end->flags == v_curr->flags &&
	       br_vlan_opts_eq_range(v_curr, range_end);
}

static int br_vlan_dump_dev(const struct net_device *dev,
			    struct sk_buff *skb,
			    struct netlink_callback *cb,
			    u32 dump_flags)
{
	struct net_bridge_vlan *v, *range_start = NULL, *range_end = NULL;
	bool dump_global = !!(dump_flags & BRIDGE_VLANDB_DUMPF_GLOBAL);
	bool dump_stats = !!(dump_flags & BRIDGE_VLANDB_DUMPF_STATS);
	struct net_bridge_vlan_group *vg;
	int idx = 0, s_idx = cb->args[1];
	struct nlmsghdr *nlh = NULL;
	struct net_bridge_port *p;
	struct br_vlan_msg *bvm;
	struct net_bridge *br;
	int err = 0;
	u16 pvid;

	if (!netif_is_bridge_master(dev) && !netif_is_bridge_port(dev))
		return -EINVAL;

	if (netif_is_bridge_master(dev)) {
		br = netdev_priv(dev);
		vg = br_vlan_group_rcu(br);
		p = NULL;
	} else {
		/* global options are dumped only for bridge devices */
		if (dump_global)
			return 0;

		p = br_port_get_rcu(dev);
		if (WARN_ON(!p))
			return -EINVAL;
		vg = nbp_vlan_group_rcu(p);
		br = p->br;
	}

	if (!vg)
		return 0;

	nlh = nlmsg_put(skb, NETLINK_CB(cb->skb).portid, cb->nlh->nlmsg_seq,
			RTM_NEWVLAN, sizeof(*bvm), NLM_F_MULTI);
	if (!nlh)
		return -EMSGSIZE;
	bvm = nlmsg_data(nlh);
	memset(bvm, 0, sizeof(*bvm));
	bvm->family = PF_BRIDGE;
	bvm->ifindex = dev->ifindex;
	pvid = br_get_pvid(vg);

	/* idx must stay at range's beginning until it is filled in */
	list_for_each_entry_rcu(v, &vg->vlan_list, vlist) {
		if (!dump_global && !br_vlan_should_use(v))
			continue;
		if (idx < s_idx) {
			idx++;
			continue;
		}

		if (!range_start) {
			range_start = v;
			range_end = v;
			continue;
		}

		if (dump_global) {
			if (br_vlan_global_opts_can_enter_range(v, range_end))
				goto update_end;
			if (!br_vlan_global_opts_fill(skb, range_start->vid,
						      range_end->vid,
						      range_start)) {
				err = -EMSGSIZE;
				break;
			}
			/* advance number of filled vlans */
			idx += range_end->vid - range_start->vid + 1;

			range_start = v;
		} else if (dump_stats || v->vid == pvid ||
			   !br_vlan_can_enter_range(v, range_end)) {
			u16 vlan_flags = br_vlan_flags(range_start, pvid);

			if (!br_vlan_fill_vids(skb, range_start->vid,
					       range_end->vid, range_start,
					       vlan_flags, dump_stats)) {
				err = -EMSGSIZE;
				break;
			}
			/* advance number of filled vlans */
			idx += range_end->vid - range_start->vid + 1;

			range_start = v;
		}
update_end:
		range_end = v;
	}

	/* err will be 0 and range_start will be set in 3 cases here:
	 * - first vlan (range_start == range_end)
	 * - last vlan (range_start == range_end, not in range)
	 * - last vlan range (range_start != range_end, in range)
	 */
	if (!err && range_start) {
		if (dump_global &&
		    !br_vlan_global_opts_fill(skb, range_start->vid,
					      range_end->vid, range_start))
			err = -EMSGSIZE;
		else if (!dump_global &&
			 !br_vlan_fill_vids(skb, range_start->vid,
					    range_end->vid, range_start,
					    br_vlan_flags(range_start, pvid),
					    dump_stats))
			err = -EMSGSIZE;
	}

	cb->args[1] = err ? idx : 0;

	nlmsg_end(skb, nlh);

	return err;
}

static const struct nla_policy br_vlan_db_dump_pol[BRIDGE_VLANDB_DUMP_MAX + 1] = {
	[BRIDGE_VLANDB_DUMP_FLAGS] = { .type = NLA_U32 },
};

static int br_vlan_rtm_dump(struct sk_buff *skb, struct netlink_callback *cb)
{
	struct nlattr *dtb[BRIDGE_VLANDB_DUMP_MAX + 1];
	int idx = 0, err = 0, s_idx = cb->args[0];
	struct net *net = sock_net(skb->sk);
	struct br_vlan_msg *bvm;
	struct net_device *dev;
	u32 dump_flags = 0;

	err = nlmsg_parse(cb->nlh, sizeof(*bvm), dtb, BRIDGE_VLANDB_DUMP_MAX,
			  br_vlan_db_dump_pol, cb->extack);
	if (err < 0)
		return err;

	bvm = nlmsg_data(cb->nlh);
	if (dtb[BRIDGE_VLANDB_DUMP_FLAGS])
		dump_flags = nla_get_u32(dtb[BRIDGE_VLANDB_DUMP_FLAGS]);

	rcu_read_lock();
	if (bvm->ifindex) {
		dev = dev_get_by_index_rcu(net, bvm->ifindex);
		if (!dev) {
			err = -ENODEV;
			goto out_err;
		}
		err = br_vlan_dump_dev(dev, skb, cb, dump_flags);
		if (err && err != -EMSGSIZE)
			goto out_err;
	} else {
		for_each_netdev_rcu(net, dev) {
			if (idx < s_idx)
				goto skip;

			err = br_vlan_dump_dev(dev, skb, cb, dump_flags);
			if (err == -EMSGSIZE)
				break;
skip:
			idx++;
		}
	}
	cb->args[0] = idx;
	rcu_read_unlock();

	return skb->len;

out_err:
	rcu_read_unlock();

	return err;
}

static const struct nla_policy br_vlan_db_policy[BRIDGE_VLANDB_ENTRY_MAX + 1] = {
	[BRIDGE_VLANDB_ENTRY_INFO]	=
		NLA_POLICY_EXACT_LEN(sizeof(struct bridge_vlan_info)),
	[BRIDGE_VLANDB_ENTRY_RANGE]	= { .type = NLA_U16 },
	[BRIDGE_VLANDB_ENTRY_STATE]	= { .type = NLA_U8 },
	[BRIDGE_VLANDB_ENTRY_TUNNEL_INFO] = { .type = NLA_NESTED },
	[BRIDGE_VLANDB_ENTRY_MCAST_ROUTER]	= { .type = NLA_U8 },
};

static int br_vlan_rtm_process_one(struct net_device *dev,
				   const struct nlattr *attr,
				   int cmd, struct netlink_ext_ack *extack)
{
	struct bridge_vlan_info *vinfo, vrange_end, *vinfo_last = NULL;
	struct nlattr *tb[BRIDGE_VLANDB_ENTRY_MAX + 1];
	bool changed = false, skip_processing = false;
	struct net_bridge_vlan_group *vg;
	struct net_bridge_port *p = NULL;
	int err = 0, cmdmap = 0;
	struct net_bridge *br;

	if (netif_is_bridge_master(dev)) {
		br = netdev_priv(dev);
		vg = br_vlan_group(br);
	} else {
		p = br_port_get_rtnl(dev);
		if (WARN_ON(!p))
			return -ENODEV;
		br = p->br;
		vg = nbp_vlan_group(p);
	}

	if (WARN_ON(!vg))
		return -ENODEV;

	err = nla_parse_nested(tb, BRIDGE_VLANDB_ENTRY_MAX, attr,
			       br_vlan_db_policy, extack);
	if (err)
		return err;

	if (!tb[BRIDGE_VLANDB_ENTRY_INFO]) {
		NL_SET_ERR_MSG_MOD(extack, "Missing vlan entry info");
		return -EINVAL;
	}
	memset(&vrange_end, 0, sizeof(vrange_end));

	vinfo = nla_data(tb[BRIDGE_VLANDB_ENTRY_INFO]);
	if (vinfo->flags & (BRIDGE_VLAN_INFO_RANGE_BEGIN |
			    BRIDGE_VLAN_INFO_RANGE_END)) {
		NL_SET_ERR_MSG_MOD(extack, "Old-style vlan ranges are not allowed when using RTM vlan calls");
		return -EINVAL;
	}
	if (!br_vlan_valid_id(vinfo->vid, extack))
		return -EINVAL;

	if (tb[BRIDGE_VLANDB_ENTRY_RANGE]) {
		vrange_end.vid = nla_get_u16(tb[BRIDGE_VLANDB_ENTRY_RANGE]);
		/* validate user-provided flags without RANGE_BEGIN */
		vrange_end.flags = BRIDGE_VLAN_INFO_RANGE_END | vinfo->flags;
		vinfo->flags |= BRIDGE_VLAN_INFO_RANGE_BEGIN;

		/* vinfo_last is the range start, vinfo the range end */
		vinfo_last = vinfo;
		vinfo = &vrange_end;

		if (!br_vlan_valid_id(vinfo->vid, extack) ||
		    !br_vlan_valid_range(vinfo, vinfo_last, extack))
			return -EINVAL;
	}

	switch (cmd) {
	case RTM_NEWVLAN:
		cmdmap = RTM_SETLINK;
		skip_processing = !!(vinfo->flags & BRIDGE_VLAN_INFO_ONLY_OPTS);
		break;
	case RTM_DELVLAN:
		cmdmap = RTM_DELLINK;
		break;
	}

	if (!skip_processing) {
		struct bridge_vlan_info *tmp_last = vinfo_last;

		/* br_process_vlan_info may overwrite vinfo_last */
		err = br_process_vlan_info(br, p, cmdmap, vinfo, &tmp_last,
					   &changed, extack);

		/* notify first if anything changed */
		if (changed)
			br_ifinfo_notify(cmdmap, br, p);

		if (err)
			return err;
	}

	/* deal with options */
	if (cmd == RTM_NEWVLAN) {
		struct net_bridge_vlan *range_start, *range_end;

		if (vinfo_last) {
			range_start = br_vlan_find(vg, vinfo_last->vid);
			range_end = br_vlan_find(vg, vinfo->vid);
		} else {
			range_start = br_vlan_find(vg, vinfo->vid);
			range_end = range_start;
		}

		err = br_vlan_process_options(br, p, range_start, range_end,
					      tb, extack);
	}

	return err;
}

static int br_vlan_rtm_process(struct sk_buff *skb, struct nlmsghdr *nlh,
			       struct netlink_ext_ack *extack)
{
	struct net *net = sock_net(skb->sk);
	struct br_vlan_msg *bvm;
	struct net_device *dev;
	struct nlattr *attr;
	int err, vlans = 0;
	int rem;

	/* this should validate the header and check for remaining bytes */
	err = nlmsg_parse(nlh, sizeof(*bvm), NULL, BRIDGE_VLANDB_MAX, NULL,
			  extack);
	if (err < 0)
		return err;

	bvm = nlmsg_data(nlh);
	dev = __dev_get_by_index(net, bvm->ifindex);
	if (!dev)
		return -ENODEV;

	if (!netif_is_bridge_master(dev) && !netif_is_bridge_port(dev)) {
		NL_SET_ERR_MSG_MOD(extack, "The device is not a valid bridge or bridge port");
		return -EINVAL;
	}

	nlmsg_for_each_attr(attr, nlh, sizeof(*bvm), rem) {
		switch (nla_type(attr)) {
		case BRIDGE_VLANDB_ENTRY:
			err = br_vlan_rtm_process_one(dev, attr,
						      nlh->nlmsg_type,
						      extack);
			break;
		case BRIDGE_VLANDB_GLOBAL_OPTIONS:
			err = br_vlan_rtm_process_global_options(dev, attr,
								 nlh->nlmsg_type,
								 extack);
			break;
		default:
			continue;
		}

		vlans++;
		if (err)
			break;
	}
	if (!vlans) {
		NL_SET_ERR_MSG_MOD(extack, "No vlans found to process");
		err = -EINVAL;
	}

	return err;
}

void br_vlan_rtnl_init(void)
{
	rtnl_register_module(THIS_MODULE, PF_BRIDGE, RTM_GETVLAN, NULL,
			     br_vlan_rtm_dump, 0);
	rtnl_register_module(THIS_MODULE, PF_BRIDGE, RTM_NEWVLAN,
			     br_vlan_rtm_process, NULL, 0);
	rtnl_register_module(THIS_MODULE, PF_BRIDGE, RTM_DELVLAN,
			     br_vlan_rtm_process, NULL, 0);
}

void br_vlan_rtnl_uninit(void)
{
	rtnl_unregister(PF_BRIDGE, RTM_GETVLAN);
	rtnl_unregister(PF_BRIDGE, RTM_NEWVLAN);
	rtnl_unregister(PF_BRIDGE, RTM_DELVLAN);
}<|MERGE_RESOLUTION|>--- conflicted
+++ resolved
@@ -1860,93 +1860,6 @@
 	kfree_skb(skb);
 }
 
-<<<<<<< HEAD
-static int br_vlan_replay_one(struct notifier_block *nb,
-			      struct net_device *dev,
-			      struct switchdev_obj_port_vlan *vlan,
-			      const void *ctx, unsigned long action,
-			      struct netlink_ext_ack *extack)
-{
-	struct switchdev_notifier_port_obj_info obj_info = {
-		.info = {
-			.dev = dev,
-			.extack = extack,
-			.ctx = ctx,
-		},
-		.obj = &vlan->obj,
-	};
-	int err;
-
-	err = nb->notifier_call(nb, action, &obj_info);
-	return notifier_to_errno(err);
-}
-
-int br_vlan_replay(struct net_device *br_dev, struct net_device *dev,
-		   const void *ctx, bool adding, struct notifier_block *nb,
-		   struct netlink_ext_ack *extack)
-{
-	struct net_bridge_vlan_group *vg;
-	struct net_bridge_vlan *v;
-	struct net_bridge_port *p;
-	struct net_bridge *br;
-	unsigned long action;
-	int err = 0;
-	u16 pvid;
-
-	ASSERT_RTNL();
-
-	if (!nb)
-		return 0;
-
-	if (!netif_is_bridge_master(br_dev))
-		return -EINVAL;
-
-	if (!netif_is_bridge_master(dev) && !netif_is_bridge_port(dev))
-		return -EINVAL;
-
-	if (netif_is_bridge_master(dev)) {
-		br = netdev_priv(dev);
-		vg = br_vlan_group(br);
-		p = NULL;
-	} else {
-		p = br_port_get_rtnl(dev);
-		if (WARN_ON(!p))
-			return -EINVAL;
-		vg = nbp_vlan_group(p);
-		br = p->br;
-	}
-
-	if (!vg)
-		return 0;
-
-	if (adding)
-		action = SWITCHDEV_PORT_OBJ_ADD;
-	else
-		action = SWITCHDEV_PORT_OBJ_DEL;
-
-	pvid = br_get_pvid(vg);
-
-	list_for_each_entry(v, &vg->vlan_list, vlist) {
-		struct switchdev_obj_port_vlan vlan = {
-			.obj.orig_dev = dev,
-			.obj.id = SWITCHDEV_OBJ_ID_PORT_VLAN,
-			.flags = br_vlan_flags(v, pvid),
-			.vid = v->vid,
-		};
-
-		if (!br_vlan_should_use(v))
-			continue;
-
-		err = br_vlan_replay_one(nb, dev, &vlan, ctx, action, extack);
-		if (err)
-			return err;
-	}
-
-	return err;
-}
-
-=======
->>>>>>> df0cc57e
 /* check if v_curr can enter a range ending in range_end */
 bool br_vlan_can_enter_range(const struct net_bridge_vlan *v_curr,
 			     const struct net_bridge_vlan *range_end)
